--- conflicted
+++ resolved
@@ -289,7 +289,6 @@
 
 typedef struct share share_t;
 
-<<<<<<< HEAD
 /* Variable length enonce1 always refers back to a u64 */
 typedef union {
 	uint64_t u64;
@@ -305,11 +304,6 @@
 	UT_hash_handle sh; /* For subproxy hashlist */
 	int id;
 	int subid;
-=======
-struct proxy_base {
-	UT_hash_handle hh;
-	int id;
->>>>>>> b80d8d6c
 
 	double diff;
 
@@ -323,7 +317,6 @@
 
 	bool subscribed;
 	bool notified;
-<<<<<<< HEAD
 	int64_t notify_id; /* What ID was the first notify from this proxy */
 
 	int64_t clients;
@@ -337,12 +330,6 @@
 	bool dead;
 };
 
-=======
-};
-
-typedef struct proxy_base proxy_t;
-
->>>>>>> b80d8d6c
 struct stratifier_data {
 	ckpool_t *ckp;
 
@@ -410,18 +397,12 @@
 	/* Generator message priority */
 	int gen_priority;
 
-<<<<<<< HEAD
 	int proxy_count;
 	proxy_t *proxy; /* Current proxy in use */
 	proxy_t *proxies; /* Hashlist of all proxies */
 	proxy_t *old_proxies; /* Hashlist of proxies now no longer in user */
-	pthread_mutex_t proxy_lock; /* Protects all proxy data */
+	mutex_t proxy_lock; /* Protects all proxy data */
 	proxy_t *subproxy; /* Which subproxy this sdata belongs to in proxy mode */
-=======
-	proxy_t *proxy; /* Current proxy in use */
-	proxy_t *proxies; /* Hashlist of all proxies */
-	mutex_t proxy_lock; /* Protects all proxy data */
->>>>>>> b80d8d6c
 };
 
 typedef struct json_entry json_entry_t;
@@ -1028,7 +1009,6 @@
 		LOGNOTICE("Dropped %d instances", kills);
 }
 
-<<<<<<< HEAD
 /* Copy only the relevant parts of the master sdata for each subproxy */
 static sdata_t *duplicate_sdata(const sdata_t *sdata)
 {
@@ -1211,73 +1191,6 @@
 	const char *buf;
 	proxy_t *proxy;
 	json_t *val;
-=======
-static proxy_t *__generate_proxy(sdata_t *sdata, const int id)
-{
-	proxy_t *proxy = ckzalloc(sizeof(proxy_t));
-
-	proxy->id = id;
-	HASH_ADD_INT(sdata->proxies, id, proxy);
-	return proxy;
-}
-
-/* Find proxy by id number, generate one if none exist yet by that id */
-static proxy_t *__proxy_by_id(sdata_t *sdata, const int id)
-{
-	proxy_t *proxy;
-
-	HASH_FIND_INT(sdata->proxies, &id, proxy);
-	if (unlikely(!proxy)) {
-		proxy = __generate_proxy(sdata, id);
-		LOGINFO("Stratifier added new proxy %d", id);
-	}
-
-	return proxy;
-}
-
-static proxy_t *proxy_by_id(sdata_t *sdata, const int id)
-{
-	proxy_t *proxy;
-
-	mutex_lock(&sdata->proxy_lock);
-	proxy = __proxy_by_id(sdata, id);
-	mutex_unlock(&sdata->proxy_lock);
-
-	return proxy;
-}
-
-/* Iterates over all clients and sets the reconnect bool for the message
- * to be sent lazily next time they speak to us. */
-static void reconnect_clients(sdata_t *sdata)
-{
-	stratum_instance_t *client, *tmp;
-
-	ck_rlock(&sdata->instance_lock);
-	HASH_ITER(hh, sdata->stratum_instances, client, tmp) {
-		client->reconnect = true;
-	}
-	ck_runlock(&sdata->instance_lock);
-}
-
-static proxy_t *current_proxy(sdata_t *sdata)
-{
-	proxy_t *proxy;
-
-	mutex_lock(&sdata->proxy_lock);
-	proxy = sdata->proxy;
-	mutex_unlock(&sdata->proxy_lock);
-
-	return proxy;
-}
-
-static void update_subscribe(ckpool_t *ckp, const char *cmd)
-{
-	sdata_t *sdata = ckp->data;
-	const char *buf;
-	proxy_t *proxy;
-	json_t *val;
-	int id = 0;
->>>>>>> b80d8d6c
 
 	if (unlikely(strlen(cmd) < 11)) {
 		LOGWARNING("Received zero length string for subscribe in update_subscribe");
@@ -1289,7 +1202,6 @@
 	if (unlikely(!val)) {
 		LOGWARNING("Failed to json decode subscribe response in update_subscribe");
 		return;
-<<<<<<< HEAD
 	}
 	json_get_int(&id, val, "proxy");
 	json_get_int(&subid, val, "subproxy");
@@ -1331,49 +1243,10 @@
 
 	LOGNOTICE("Upstream pool extranonce2 length %d, max proxy clients %"PRId64,
 		  proxy->nonce2len, proxy->max_clients);
-=======
-	}
-	json_get_int(&id, val, "proxy");
-
-	LOGNOTICE("Got updated subscribe for proxy %d", id);
-
-	proxy = proxy_by_id(sdata, id);
-	proxy->notified = false; /* Reset this */
-
-	ck_wlock(&sdata->workbase_lock);
-	proxy->subscribed = true;
-	proxy->diff = ckp->startdiff;
-	/* Length is checked by generator */
-	strcpy(proxy->enonce1, json_string_value(json_object_get(val, "enonce1")));
-	proxy->enonce1constlen = strlen(proxy->enonce1) / 2;
-	hex2bin(proxy->enonce1bin, proxy->enonce1, proxy->enonce1constlen);
-	proxy->nonce2len = json_integer_value(json_object_get(val, "nonce2len"));
-	if (ckp->clientsvspeed) {
-		if (proxy->nonce2len > 5)
-			proxy->enonce1varlen = 4;
-		else if (proxy->nonce2len > 3)
-			proxy->enonce1varlen = 2;
-		else
-			proxy->enonce1varlen = 1;
-	} else {
-		if (proxy->nonce2len > 7)
-			proxy->enonce1varlen = 4;
-		else if (proxy->nonce2len > 5)
-			proxy->enonce1varlen = 2;
-		else
-			proxy->enonce1varlen = 1;
-	}
-	proxy->enonce2varlen = proxy->nonce2len - proxy->enonce1varlen;
-	ck_wunlock(&sdata->workbase_lock);
-
-	LOGNOTICE("Upstream pool extranonce2 length %d, max proxy clients %lld",
-		  proxy->nonce2len, 1ll << (proxy->enonce1varlen * 8));
->>>>>>> b80d8d6c
 
 	json_decref(val);
 }
 
-<<<<<<< HEAD
 static inline bool parent_proxy(const proxy_t *proxy)
 {
 	return (proxy->parent == proxy);
@@ -1382,9 +1255,6 @@
 /* Find how much headroom we have and connect up to that many clients that are
  * not currently on this pool */
 static void reconnect_backup_clients(sdata_t *sdata)
-=======
-static void update_notify(ckpool_t *ckp, const char *cmd)
->>>>>>> b80d8d6c
 {
 	stratum_instance_t *client, *tmpclient;
 	proxy_t *proxy, *subproxy, *tmp;
@@ -1423,7 +1293,6 @@
 	const char *buf;
 	proxy_t *proxy;
 	workbase_t *wb;
-	int i, id = 0;
 	json_t *val;
 
 	if (unlikely(strlen(cmd) < 8)) {
@@ -1439,7 +1308,6 @@
 		return;
 	}
 	json_get_int(&id, val, "proxy");
-<<<<<<< HEAD
 	json_get_int(&subid, val, "subproxy");
 	proxy = existing_subproxy(sdata, id, subid);
 	if (unlikely(!proxy || !proxy->subscribed)) {
@@ -1450,26 +1318,6 @@
 		LOGNOTICE("Got updated notify for proxy %d", id);
 	else
 		LOGINFO("Got updated notify for proxy %d:%d", id, subid);
-=======
-	proxy = proxy_by_id(sdata, id);
-	if (unlikely(!proxy->subscribed)) {
-		LOGNOTICE("No valid proxy %d subscription to update notify yet", id);
-		goto out;
-	}
-	LOGNOTICE("Got updated notify for proxy %d", id);
-	if (proxy != current_proxy(sdata)) {
-		LOGINFO("Notify from backup proxy");
-		goto out;
-	}
-
-	if (!proxy->notified) {
-		/* This is the first notification from the current proxy, tell
-		 * clients now to reconnect since we have enough information to
-		 * switch. */
-		proxy->notified = true;
-		reconnect_clients(sdata);
-	}
->>>>>>> b80d8d6c
 
 	wb = ckzalloc(sizeof(workbase_t));
 	wb->ckp = ckp;
@@ -1509,20 +1357,15 @@
 	hex2bin(wb->headerbin, header, 112);
 	wb->txn_hashes = ckzalloc(1);
 
-<<<<<<< HEAD
 	dsdata = proxy->sdata;
 
 	ck_rlock(&dsdata->workbase_lock);
-=======
-	ck_rlock(&sdata->workbase_lock);
->>>>>>> b80d8d6c
 	strcpy(wb->enonce1const, proxy->enonce1);
 	wb->enonce1constlen = proxy->enonce1constlen;
 	memcpy(wb->enonce1constbin, proxy->enonce1bin, wb->enonce1constlen);
 	wb->enonce1varlen = proxy->enonce1varlen;
 	wb->enonce2varlen = proxy->enonce2varlen;
 	wb->diff = proxy->diff;
-<<<<<<< HEAD
 	ck_runlock(&dsdata->workbase_lock);
 
 	add_base(ckp, dsdata, wb, &new_block);
@@ -1544,13 +1387,6 @@
 		reconnect_backup_clients(sdata);
 	LOGINFO("Broadcast updated stratum notify");
 	stratum_broadcast_update(dsdata, new_block | clean);
-=======
-	ck_runlock(&sdata->workbase_lock);
-
-	add_base(ckp, wb, &new_block);
-
-	stratum_broadcast_update(sdata, new_block | clean);
->>>>>>> b80d8d6c
 out:
 	json_decref(val);
 }
@@ -1562,17 +1398,10 @@
 	sdata_t *sdata = ckp->data, *dsdata;
 	stratum_instance_t *client, *tmp;
 	double old_diff, diff;
-<<<<<<< HEAD
 	int id = 0, subid = 0;
 	const char *buf;
 	proxy_t *proxy;
 	json_t *val;
-=======
-	const char *buf;
-	proxy_t *proxy;
-	json_t *val;
-	int id = 0;
->>>>>>> b80d8d6c
 
 	if (unlikely(strlen(cmd) < 6)) {
 		LOGWARNING("Zero length string passed to update_diff");
@@ -1581,7 +1410,6 @@
 	buf = cmd + 5; /* "diff=" */
 	LOGDEBUG("Update diff: %s", buf);
 
-<<<<<<< HEAD
 	val = json_loads(buf, 0, NULL);
 	if (unlikely(!val)) {
 		LOGWARNING("Failed to json decode in update_diff");
@@ -1599,28 +1427,6 @@
 	proxy = existing_subproxy(sdata, id, subid);
 	if (!proxy) {
 		LOGINFO("No existing subproxy %d:%d to update diff", id, subid);
-=======
-	if (unlikely(strlen(cmd) < 6)) {
-		LOGWARNING("Zero length string passed to update_diff");
-		return;
-	}
-	buf = cmd + 5; /* "diff=" */
-	LOGDEBUG("Update diff: %s", buf);
-
-	val = json_loads(buf, 0, NULL);
-	if (unlikely(!val)) {
-		LOGWARNING("Failed to json decode in update_diff");
-		return;
-	}
-	json_get_int(&id, val, "proxy");
-	json_dblcpy(&diff, val, "diff");
-	json_decref(val);
-
-	LOGNOTICE("Got updated diff for proxy %d", id);
-	proxy = proxy_by_id(sdata, id);
-	if (proxy != current_proxy(sdata)) {
-		LOGINFO("Diff from backup proxy");
->>>>>>> b80d8d6c
 		return;
 	}
 
@@ -1629,7 +1435,6 @@
 	if (unlikely(diff < 1))
 		diff = 1;
 
-<<<<<<< HEAD
 	dsdata = proxy->sdata;
 
 	if (unlikely(!dsdata->current_workbase)) {
@@ -1641,12 +1446,6 @@
 	old_diff = proxy->diff;
 	dsdata->current_workbase->diff = proxy->diff = diff;
 	ck_wunlock(&dsdata->workbase_lock);
-=======
-	ck_wlock(&sdata->workbase_lock);
-	old_diff = sdata->proxy->diff;
-	sdata->current_workbase->diff = sdata->proxy->diff = diff;
-	ck_wunlock(&sdata->workbase_lock);
->>>>>>> b80d8d6c
 
 	if (old_diff < diff)
 		return;
@@ -2234,7 +2033,6 @@
 	return buf;
 }
 
-<<<<<<< HEAD
 /* Send a single client a reconnect request, setting the time we sent the
  * request so we can drop the client lazily if it hasn't reconnected on its
  * own one minute later */
@@ -2252,10 +2050,6 @@
 /* Sets the currently active proxy. Clients will be told to reconnect once the
  * first notify data comes from this proxy. Even if we are already bound to
  * this proxy we are only given this message if all clients must move. */
-=======
-/* Sets the currently active proxy. Clients will be told to reconnect once the
- * first notify data comes from this proxy. */
->>>>>>> b80d8d6c
 static void set_proxy(sdata_t *sdata, const char *buf)
 {
 	proxy_t *proxy;
@@ -2268,7 +2062,6 @@
 	sdata->proxy = proxy;
 	mutex_unlock(&sdata->proxy_lock);
 
-<<<<<<< HEAD
 	LOGNOTICE("Stratifier setting active proxy to %d", id);
 	if (proxy->notify_id != -1)
 		reconnect_clients(sdata, proxy->id, proxy->notify_id);
@@ -2307,11 +2100,6 @@
 	LOGNOTICE("Reconnecting client %"PRId64, client_id);
 	reconnect_client(sdata, client);
 	dec_instance_ref(sdata, client);
-=======
-	/* We will receive a notification immediately after this and it should
-	 * be the flag to reconnect clients. */
-	proxy->notified = false;
->>>>>>> b80d8d6c
 }
 
 static int stratum_loop(ckpool_t *ckp, proc_instance_t *pi)
@@ -2412,7 +2200,6 @@
 			LOGDEBUG("Stratifier failed to parse dropclient command: %s", buf);
 		else
 			drop_client(ckp, sdata, client_id);
-<<<<<<< HEAD
 	} else if (cmdmatch(buf, "reconnclient")) {
 		int64_t client_id;
 
@@ -2421,8 +2208,6 @@
 			LOGDEBUG("Stratifier failed to parse reconnclient command: %s", buf);
 		else
 			reconnect_client_id(sdata, client_id);
-=======
->>>>>>> b80d8d6c
 	} else if (cmdmatch(buf, "dropall")) {
 		drop_allclients(ckp);
 	} else if (cmdmatch(buf, "block")) {
@@ -2433,11 +2218,8 @@
 		request_reconnect(sdata, buf);
 	} else if (cmdmatch(buf, "proxy")) {
 		set_proxy(sdata, buf);
-<<<<<<< HEAD
 	} else if (cmdmatch(buf, "deadproxy")) {
 		dead_proxy(sdata, buf);
-=======
->>>>>>> b80d8d6c
 	} else if (cmdmatch(buf, "loglevel")) {
 		sscanf(buf, "loglevel=%d", &ckp->loglevel);
 	} else
@@ -4134,20 +3916,6 @@
 	free_smsg(msg);
 }
 
-/* Send a single client a reconnect request, setting the time we sent the
- * request so we can drop the client lazily if it hasn't reconnected on its
- * own one minute later */
-static void reconnect_client(sdata_t *sdata, stratum_instance_t *client)
-{
-	json_t *json_msg;
-
-	client->reconnect = false;
-	client->reconnect_request = time(NULL);
-	JSON_CPACK(json_msg, "{sosss[]}", "id", json_null(), "method", "client.reconnect",
-		   "params");
-	stratum_add_send(sdata, json_msg, client->id);
-}
-
 static void srecv_process(ckpool_t *ckp, char *buf)
 {
 	bool noid = false, dropped = false;
