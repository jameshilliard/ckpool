/*
 * Copyright 2014-2015 Con Kolivas
 *
 * This program is free software; you can redistribute it and/or modify it
 * under the terms of the GNU General Public License as published by the Free
 * Software Foundation; either version 3 of the License, or (at your option)
 * any later version.  See COPYING for more details.
 */

#include "config.h"

#include <sys/epoll.h>
#include <sys/socket.h>
#include <jansson.h>
#include <string.h>
#include <unistd.h>

#include "ckpool.h"
#include "libckpool.h"
#include "generator.h"
#include "bitcoin.h"
#include "uthash.h"
#include "utlist.h"

struct notify_instance {
	/* Hash table data */
	UT_hash_handle hh;
	int id;

	char prevhash[68];
	char *jobid;
	char *coinbase1;
	char *coinbase2;
	int coinb1len;
	int merkles;
	char merklehash[16][68];
	char nbit[12];
	char ntime[12];
	char bbversion[12];
	bool clean;

	time_t notify_time;
};

typedef struct notify_instance notify_instance_t;

struct share_msg {
	UT_hash_handle hh;
	int64_t id; // Our own id for submitting upstream

	int client_id;
	int msg_id; // Stratum message id from client
	time_t submit_time;
};

typedef struct share_msg share_msg_t;

struct stratum_msg {
	struct stratum_msg *next;
	struct stratum_msg *prev;

	json_t *json_msg;
	int client_id;
};

typedef struct stratum_msg stratum_msg_t;

struct pass_msg {
	connsock_t *cs;
	char *msg;
};

typedef struct pass_msg pass_msg_t;

typedef struct proxy_instance proxy_instance_t;

/* Per proxied pool instance data */
struct proxy_instance {
<<<<<<< HEAD
	UT_hash_handle hh; /* Proxy list */
	UT_hash_handle sh; /* Subproxy list */
	proxy_instance_t *next; /* For dead proxy list */
	proxy_instance_t *prev; /* For dead proxy list */
=======
	UT_hash_handle hh;
>>>>>>> b80d8d6c

	ckpool_t *ckp;
	connsock_t *cs;
	server_instance_t *si;
	bool passthrough;
	int id; /* Proxy server id*/
	int subid; /* Subproxy id */

	const char *auth;
	const char *pass;

	char *enonce1;
	char *enonce1bin;
	int nonce1len;
	char *sessionid;
	int nonce2len;

	tv_t last_message;

	double diff;
	tv_t last_share;

	bool no_sessionid; /* Doesn't support session id resume on subscribe */
	bool no_params; /* Doesn't want any parameters on subscribe */

<<<<<<< HEAD
	bool disabled; /* Subproxy no longer to be used */
=======
>>>>>>> b80d8d6c
	bool reconnect; /* We need to drop and reconnect */
	bool alive;

	mutex_t notify_lock;
	notify_instance_t *notify_instances;

	pthread_t pth_precv;
	pthread_t pth_psend;
	mutex_t psend_lock;
	pthread_cond_t psend_cond;

	stratum_msg_t *psends;

	mutex_t share_lock;
	share_msg_t *shares;
	int64_t share_id;

	ckmsgq_t *passsends;	// passthrough sends

	char_entry_t *recvd_lines; /* Linked list of unprocessed messages */

	time_t reconnect_time;
<<<<<<< HEAD

	int epfd; /* Epoll fd used by the parent proxy */

	pthread_mutex_t proxy_lock; /* Lock protecting hashlist of proxies */
	proxy_instance_t *parent; /* Parent proxy of subproxies */
	proxy_instance_t *subproxies; /* Hashlist of subproxies of this proxy */
	int subproxy_count; /* Number of subproxies */
=======
>>>>>>> b80d8d6c
};

/* Private data for the generator */
struct generator_data {
<<<<<<< HEAD
	ckpool_t *ckp;
	pthread_mutex_t lock; /* Lock protecting linked lists */
	proxy_instance_t *proxies; /* Hash list of all proxies */
	proxy_instance_t *proxy; /* Current proxy */
	proxy_instance_t *dead_proxies; /* Disabled proxies */
=======
	mutex_t lock; /* Lock protecting linked lists */
	proxy_instance_t *proxies; /* Hash list of all proxies */
	proxy_instance_t *proxy; /* Current proxy */
>>>>>>> b80d8d6c
	int proxy_notify_id;	// Globally increasing notify id
	ckmsgq_t *srvchk;	// Server check message queue
};

typedef struct generator_data gdata_t;

static bool server_alive(ckpool_t *ckp, server_instance_t *si, bool pinging)
{
	char *userpass = NULL;
	bool ret = false;
	connsock_t *cs;
	gbtbase_t *gbt;

	cs = &si->cs;
	/* Has this server already been reconnected? */
	if (cs->fd > 0)
		return true;
	if (!extract_sockaddr(si->url, &cs->url, &cs->port)) {
		LOGWARNING("Failed to extract address from %s", si->url);
		return ret;
	}
	userpass = strdup(si->auth);
	realloc_strcat(&userpass, ":");
	realloc_strcat(&userpass, si->pass);
	cs->auth = http_base64(userpass);
	dealloc(userpass);
	if (!cs->auth) {
		LOGWARNING("Failed to create base64 auth from %s", userpass);
		return ret;
	}

	cs->fd = connect_socket(cs->url, cs->port);
	if (cs->fd < 0) {
		if (!pinging)
			LOGWARNING("Failed to connect socket to %s:%s !", cs->url, cs->port);
		return ret;
	}

	/* Test we can connect, authorise and get a block template */
	gbt = ckzalloc(sizeof(gbtbase_t));
	si->data = gbt;
	if (!gen_gbtbase(cs, gbt)) {
		if (!pinging) {
			LOGINFO("Failed to get test block template from %s:%s!",
				cs->url, cs->port);
		}
		goto out;
	}
	clear_gbtbase(gbt);
	if (!validate_address(cs, ckp->btcaddress)) {
		LOGWARNING("Invalid btcaddress: %s !", ckp->btcaddress);
		goto out;
	}
	ret = true;
out:
	if (!ret) {
		/* Close and invalidate the file handle */
		Close(cs->fd);
	} else
		keep_sockalive(cs->fd);
	return ret;
}

/* Find the highest priority server alive and return it */
static server_instance_t *live_server(ckpool_t *ckp)
{
	server_instance_t *alive = NULL;
	connsock_t *cs;
	int i;

	LOGDEBUG("Attempting to connect to bitcoind");
retry:
	if (!ping_main(ckp))
		goto out;

	for (i = 0; i < ckp->btcds; i++) {
		server_instance_t *si = ckp->servers[i];

		if (server_alive(ckp, si, false)) {
			alive = si;
			break;
		}
	}
	if (!alive) {
		LOGWARNING("CRITICAL: No bitcoinds active!");
		sleep(5);
		goto retry;
	}
	cs = &alive->cs;
	LOGINFO("Connected to live server %s:%s", cs->url, cs->port);
out:
	send_proc(ckp->connector, alive ? "accept" : "reject");
	return alive;
}

static void kill_server(server_instance_t *si)
{
	connsock_t *cs;

	if (!si) // This shouldn't happen
		return;

	LOGNOTICE("Killing server");
	cs = &si->cs;
	Close(cs->fd);
	empty_buffer(cs);
	dealloc(cs->url);
	dealloc(cs->port);
	dealloc(cs->auth);
	dealloc(si->data);
}

static int gen_loop(proc_instance_t *pi)
{
	int sockd = -1, ret = 0, selret;
	server_instance_t *si = NULL;
	bool reconnecting = false;
	unixsock_t *us = &pi->us;
	ckpool_t *ckp = pi->ckp;
	gdata_t *gdata = ckp->data;
	bool started = false;
	char *buf = NULL;
	connsock_t *cs;
	gbtbase_t *gbt;
	char hash[68];

reconnect:
	Close(sockd);
	if (si) {
		kill_server(si);
		reconnecting = true;
	}
	si = live_server(ckp);
	if (!si)
		goto out;

	gbt = si->data;
	cs = &si->cs;
	if (reconnecting) {
		LOGWARNING("Failed over to bitcoind: %s:%s", cs->url, cs->port);
		reconnecting = false;
	}

retry:
	Close(sockd);
	ckmsgq_add(gdata->srvchk, si);

	do {
		selret = wait_read_select(us->sockd, 5);
		if (!selret && !ping_main(ckp)) {
			LOGEMERG("Generator failed to ping main process, exiting");
			ret = 1;
			goto out;
		}
	} while (selret < 1);

	if (unlikely(cs->fd < 0)) {
		LOGWARNING("Bitcoind socket invalidated, will attempt failover");
		goto reconnect;
	}

	sockd = accept(us->sockd, NULL, NULL);
	if (sockd < 0) {
		LOGEMERG("Failed to accept on generator socket");
		ret = 1;
		goto out;
	}

	dealloc(buf);
	buf = recv_unix_msg(sockd);
	if (!buf) {
		LOGWARNING("Failed to get message in gen_loop");
		goto retry;
	}
	LOGDEBUG("Generator received request: %s", buf);
	if (cmdmatch(buf, "shutdown")) {
		ret = 0;
		goto out;
	}
	if (cmdmatch(buf, "getbase")) {
		if (!gen_gbtbase(cs, gbt)) {
			LOGWARNING("Failed to get block template from %s:%s",
				   cs->url, cs->port);
			send_unix_msg(sockd, "Failed");
			goto reconnect;
		} else {
			char *s = json_dumps(gbt->json, JSON_NO_UTF8);

			send_unix_msg(sockd, s);
			free(s);
			clear_gbtbase(gbt);
		}
	} else if (cmdmatch(buf, "getbest")) {
		if (si->notify)
			send_unix_msg(sockd, "notify");
		else if (!get_bestblockhash(cs, hash)) {
			LOGINFO("No best block hash support from %s:%s",
				cs->url, cs->port);
			send_unix_msg(sockd, "failed");
		} else {
			if (unlikely(!started)) {
				started = true;
				LOGWARNING("%s generator ready", ckp->name);
			}
			send_unix_msg(sockd, hash);
		}
	} else if (cmdmatch(buf, "getlast")) {
		int height;

		if (si->notify)
			send_unix_msg(sockd, "notify");
		else if ((height = get_blockcount(cs)) == -1) {
			send_unix_msg(sockd,  "failed");
			goto reconnect;
		} else {
			LOGDEBUG("Height: %d", height);
			if (!get_blockhash(cs, height, hash)) {
				send_unix_msg(sockd, "failed");
				goto reconnect;
			} else {
				if (unlikely(!started)) {
					started = true;
					LOGWARNING("%s generator ready", ckp->name);
				}

				send_unix_msg(sockd, hash);
				LOGDEBUG("Hash: %s", hash);
			}
		}
	} else if (cmdmatch(buf, "submitblock:")) {
		char blockmsg[80];
		bool ret;

		LOGNOTICE("Submitting block data!");
		ret = submit_block(cs, buf + 12 + 64 + 1);
		memset(buf + 12 + 64, 0, 1);
		sprintf(blockmsg, "%sblock:%s", ret ? "" : "no", buf + 12);
		send_proc(ckp->stratifier, blockmsg);
	} else if (cmdmatch(buf, "checkaddr:")) {
		if (validate_address(cs, buf + 10))
			send_unix_msg(sockd, "true");
		else
			send_unix_msg(sockd, "false");
	} else if (cmdmatch(buf, "reconnect")) {
		goto reconnect;
	} else if (cmdmatch(buf, "loglevel")) {
		sscanf(buf, "loglevel=%d", &ckp->loglevel);
	} else if (cmdmatch(buf, "ping")) {
		LOGDEBUG("Generator received ping request");
		send_unix_msg(sockd, "pong");
	}
	goto retry;

out:
	kill_server(si);
	dealloc(buf);
	return ret;
}

static bool send_json_msg(connsock_t *cs, json_t *json_msg)
{
	int len, sent;
	char *s;

	s = json_dumps(json_msg, JSON_ESCAPE_SLASH | JSON_EOL);
	LOGDEBUG("Sending json msg: %s", s);
	len = strlen(s);
	sent = write_socket(cs->fd, s, len);
	dealloc(s);
	if (sent != len) {
		LOGNOTICE("Failed to send %d bytes sent %d in send_json_msg", len, sent);
		return false;
	}
	return true;
}

static bool connect_proxy(connsock_t *cs)
{
	cs->fd = connect_socket(cs->url, cs->port);
	if (cs->fd < 0) {
		LOGINFO("Failed to connect socket to %s:%s in connect_proxy",
			cs->url, cs->port);
		return false;
	}
	keep_sockalive(cs->fd);
	return true;
}

/* Decode a string that should have a json message and return just the contents
 * of the result key or NULL. */
static json_t *json_result(json_t *val)
{
	json_t *res_val = NULL, *err_val;

	res_val = json_object_get(val, "result");
	/* (null) is a valid result while no value is an error, so mask out
	 * (null) and only handle lack of result */
	if (json_is_null(res_val))
		res_val = NULL;
	else if (!res_val) {
		char *ss;

		err_val = json_object_get(val, "error");
		if (err_val)
			ss = json_dumps(err_val, 0);
		else
			ss = strdup("(unknown reason)");

		LOGNOTICE("JSON-RPC decode of json_result failed: %s", ss);
		free(ss);
	}
	return res_val;
}

/* Return the error value if one exists */
static json_t *json_errval(json_t *val)
{
	json_t *err_val = json_object_get(val, "error");

	return err_val;
}

/* Parse a string and return the json value it contains, if any, and the
 * result in res_val. Return NULL if no result key is found. */
static json_t *json_msg_result(char *msg, json_t **res_val, json_t **err_val)
{
	json_error_t err;
	json_t *val;

	*res_val = NULL;
	val = json_loads(msg, 0, &err);
	if (!val) {
		LOGWARNING("Json decode failed(%d): %s", err.line, err.text);
		goto out;
	}
	*res_val = json_result(val);
	*err_val = json_errval(val);

out:
	return val;
}

/* For some reason notify is buried at various different array depths so use
 * a reentrant function to try and find it. */
static json_t *find_notify(json_t *val)
{
	int arr_size, i;
	json_t *ret = NULL;
	const char *entry;

	if (!json_is_array(val))
		return NULL;
	arr_size = json_array_size(val);
	entry = json_string_value(json_array_get(val, 0));
	if (cmdmatch(entry, "mining.notify"))
		return val;
	for (i = 0; i < arr_size; i++) {
		json_t *arr_val;

		arr_val = json_array_get(val, i);
		ret = find_notify(arr_val);
		if (ret)
			break;
	}
	return ret;
}

/* Get stored line in the proxy linked list of messages if any exist or NULL */
static char *cached_proxy_line(proxy_instance_t *proxi)
{
	char *buf = NULL;

	if (proxi->recvd_lines) {
		char_entry_t *char_t = proxi->recvd_lines;

		DL_DELETE(proxi->recvd_lines, char_t);
		buf = char_t->buf;
		free(char_t);
	}
	return buf;
}

/* Get next line in the proxy linked list of messages or a new line from the
 * connsock if there are none. */
static char *next_proxy_line(connsock_t *cs, proxy_instance_t *proxi)
{
	char *buf = cached_proxy_line(proxi);

	if (!buf && read_socket_line(cs, 5) > 0)
		buf = strdup(cs->buf);
	return buf;
}

/* For appending a line to the proxy recv list */
static void append_proxy_line(proxy_instance_t *proxi, const char *buf)
{
	char_entry_t *char_t = ckalloc(sizeof(char_entry_t));
	char_t->buf = strdup(buf);
	DL_APPEND(proxi->recvd_lines, char_t);
}

/* Get a new line from the connsock and return a copy of it */
static char *new_proxy_line(connsock_t *cs)
{
	char *buf = NULL;

	if (read_socket_line(cs, 5) < 1)
		goto out;
	buf = strdup(cs->buf);
out:
	return buf;
}

static inline bool parent_proxy(proxy_instance_t *proxy)
{
	return (proxy->parent == proxy);
}

static bool parse_subscribe(connsock_t *cs, proxy_instance_t *proxi)
{
	json_t *val = NULL, *res_val, *notify_val, *tmp;
	bool parsed, ret = false;
	int retries = 0, size;
	const char *string;
	char *buf, *old;

retry:
	parsed = true;
	if (!(buf = new_proxy_line(cs))) {
		LOGNOTICE("Proxy %d:%d %s failed to receive line in parse_subscribe",
			   proxi->id, proxi->subid, proxi->si->url);
		goto out;
	}
	LOGDEBUG("parse_subscribe received %s", buf);
	/* Ignore err_val here stored in &tmp */
	val = json_msg_result(buf, &res_val, &tmp);
	if (!val || !res_val) {
		LOGINFO("Failed to get a json result in parse_subscribe, got: %s", buf);
		parsed = false;
	}
	if (!json_is_array(res_val)) {
		LOGINFO("Result in parse_subscribe not an array");
		parsed = false;
	}
	size = json_array_size(res_val);
	if (size < 3) {
		LOGINFO("Result in parse_subscribe array too small");
		parsed = false;
	}
	notify_val = find_notify(res_val);
	if (!notify_val) {
		LOGINFO("Failed to find notify in parse_subscribe");
		parsed = false;
	}
	if (!parsed) {
		if (++retries < 3) {
			/* We don't want this response so put it on the proxy
			 * recvd list to be parsed later */
			append_proxy_line(proxi, buf);
			buf = NULL;
			goto retry;
		}
		LOGNOTICE("Proxy %d:%d %s failed to parse subscribe response in parse_subscribe",
			  proxi->id, proxi->subid, proxi->si->url);
		goto out;
	}

	/* Free up old data in place if we are re-subscribing */
	old = proxi->sessionid;
	proxi->sessionid = NULL;
	if (!proxi->no_params && !proxi->no_sessionid && json_array_size(notify_val) > 1) {
		/* Copy the session id if one exists. */
		string = json_string_value(json_array_get(notify_val, 1));
		if (string)
			proxi->sessionid = strdup(string);
	}
	free(old);
	tmp = json_array_get(res_val, 1);
	if (!tmp || !json_is_string(tmp)) {
		LOGWARNING("Failed to parse enonce1 in parse_subscribe");
		goto out;
	}
	string = json_string_value(tmp);
	old = proxi->enonce1;
	proxi->enonce1 = strdup(string);
	free(old);
	proxi->nonce1len = strlen(proxi->enonce1) / 2;
	if (proxi->nonce1len > 15) {
		LOGWARNING("Nonce1 too long at %d", proxi->nonce1len);
		goto out;
	}
	old = proxi->enonce1bin;
	proxi->enonce1bin = ckalloc(proxi->nonce1len);
	free(old);
	hex2bin(proxi->enonce1bin, proxi->enonce1, proxi->nonce1len);
	tmp = json_array_get(res_val, 2);
	if (!tmp || !json_is_integer(tmp)) {
		LOGWARNING("Failed to parse nonce2len in parse_subscribe");
		goto out;
	}
	size = json_integer_value(tmp);
	if (size < 1 || size > 8) {
		LOGWARNING("Invalid nonce2len %d in parse_subscribe", size);
		goto out;
	}
	if (size < 3) {
		LOGWARNING("Proxy %d:%d %s Nonce2 length %d too small for fast miners",
			   proxi->id, proxi->subid, proxi->si->url, size);
	}
	proxi->nonce2len = size;
	if (parent_proxy(proxi)) {
		/* Set the number of clients per proxy on the parent proxy */
		int64_t clients_per_proxy = 1ll << ((size - 3) * 8);

		LOGNOTICE("Proxy %d:%s clients per proxy: %"PRId64, proxi->id, proxi->si->url,
			  clients_per_proxy);
	}

	LOGINFO("Found notify with enonce %s nonce2len %d", proxi->enonce1,
		proxi->nonce2len);
	ret = true;

out:
	if (val)
		json_decref(val);
	free(buf);
	return ret;
}

static bool subscribe_stratum(connsock_t *cs, proxy_instance_t *proxi)
{
	bool ret = false;
	json_t *req;

retry:
	/* Attempt to reconnect if the pool supports resuming */
	if (proxi->sessionid) {
		JSON_CPACK(req, "{s:i,s:s,s:[s,s]}",
				"id", 0,
				"method", "mining.subscribe",
				"params", PACKAGE"/"VERSION, proxi->sessionid);
	/* Then attempt to connect with just the client description */
	} else if (!proxi->no_params) {
		JSON_CPACK(req, "{s:i,s:s,s:[s]}",
				"id", 0,
				"method", "mining.subscribe",
				"params", PACKAGE"/"VERSION);
	/* Then try without any parameters */
	} else {
		JSON_CPACK(req, "{s:i,s:s,s:[]}",
				"id", 0,
				"method", "mining.subscribe",
				"params");
	}
	ret = send_json_msg(cs, req);
	json_decref(req);
	if (!ret) {
		LOGNOTICE("Proxy %d:%d %s failed to send message in subscribe_stratum",
			   proxi->id, proxi->subid, proxi->si->url);
		goto out;
	}
	ret = parse_subscribe(cs, proxi);
	if (ret)
		goto out;

	if (proxi->no_params) {
		LOGNOTICE("Proxy %d:%d %s failed all subscription options in subscribe_stratum",
			   proxi->id, proxi->subid, proxi->si->url);
		goto out;
	}
	if (proxi->sessionid) {
		LOGINFO("Proxy %d:%d %s failed sessionid reconnect in subscribe_stratum, retrying without",
			proxi->id, proxi->subid, proxi->si->url);
		proxi->no_sessionid = true;
		dealloc(proxi->sessionid);
	} else {
		LOGINFO("Proxy %d:%d %s failed connecting with parameters in subscribe_stratum, retrying without",
			proxi->id, proxi->subid, proxi->si->url);
		proxi->no_params = true;
	}
	ret = connect_proxy(cs);
	if (!ret) {
		LOGNOTICE("Proxy %d:%d %s failed to reconnect in subscribe_stratum",
			   proxi->id, proxi->subid, proxi->si->url);
		goto out;
	}
	goto retry;

out:
	if (!ret)
		Close(cs->fd);
	return ret;
}

static bool passthrough_stratum(connsock_t *cs, proxy_instance_t *proxi)
{
	json_t *req, *val = NULL, *res_val, *err_val;
	bool ret = false;

	JSON_CPACK(req, "{s:s,s:[s]}",
			"method", "mining.passthrough",
			"params", PACKAGE"/"VERSION);
	ret = send_json_msg(cs, req);
	json_decref(req);
	if (!ret) {
		LOGWARNING("Failed to send message in passthrough_stratum");
		goto out;
	}
	if (read_socket_line(cs, 5) < 1) {
		LOGWARNING("Failed to receive line in passthrough_stratum");
		goto out;
	}
	/* Ignore err_val here since we should always get a result from an
	 * upstream passthrough server */
	val = json_msg_result(cs->buf, &res_val, &err_val);
	if (!val || !res_val) {
		LOGWARNING("Failed to get a json result in passthrough_stratum, got: %s",
			   cs->buf);
		goto out;
	}
	ret = json_is_true(res_val);
	if (!ret) {
		LOGWARNING("Denied passthrough for stratum");
		goto out;
	}
	proxi->passthrough = true;
out:
	if (val)
		json_decref(val);
	if (!ret)
		Close(cs->fd);
	return ret;
}

static void send_notify(ckpool_t *ckp, proxy_instance_t *proxi, notify_instance_t *ni);

static bool parse_notify(ckpool_t *ckp, proxy_instance_t *proxi, json_t *val)
{
	const char *prev_hash, *bbversion, *nbit, *ntime;
	proxy_instance_t *proxy = proxi->parent;
	char *job_id, *coinbase1, *coinbase2;
	gdata_t *gdata = proxi->ckp->data;
	bool clean, ret = false;
	notify_instance_t *ni;
	int merkles, i;
	json_t *arr;

	arr = json_array_get(val, 4);
	if (!arr || !json_is_array(arr))
		goto out;

	merkles = json_array_size(arr);
	job_id = json_array_string(val, 0);
	prev_hash = __json_array_string(val, 1);
	coinbase1 = json_array_string(val, 2);
	coinbase2 = json_array_string(val, 3);
	bbversion = __json_array_string(val, 5);
	nbit = __json_array_string(val, 6);
	ntime = __json_array_string(val, 7);
	clean = json_is_true(json_array_get(val, 8));
	if (!job_id || !prev_hash || !coinbase1 || !coinbase2 || !bbversion || !nbit || !ntime) {
		if (job_id)
			free(job_id);
		if (coinbase1)
			free(coinbase1);
		if (coinbase2)
			free(coinbase2);
		goto out;
	}

	LOGDEBUG("Received new notify from proxy %d:%d", proxi->id, proxi->subid);
	ni = ckzalloc(sizeof(notify_instance_t));
	ni->jobid = job_id;
	LOGDEBUG("Job ID %s", job_id);
	ni->coinbase1 = coinbase1;
	LOGDEBUG("Coinbase1 %s", coinbase1);
	ni->coinb1len = strlen(coinbase1) / 2;
	ni->coinbase2 = coinbase2;
	LOGDEBUG("Coinbase2 %s", coinbase2);
	memcpy(ni->prevhash, prev_hash, 65);
	LOGDEBUG("Prevhash %s", prev_hash);
	memcpy(ni->bbversion, bbversion, 9);
	LOGDEBUG("BBVersion %s", bbversion);
	memcpy(ni->nbit, nbit, 9);
	LOGDEBUG("Nbit %s", nbit);
	memcpy(ni->ntime, ntime, 9);
	LOGDEBUG("Ntime %s", ntime);
	ni->clean = clean;
	LOGDEBUG("Clean %s", clean ? "true" : "false");
	LOGDEBUG("Merkles %d", merkles);
	for (i = 0; i < merkles; i++) {
		const char *merkle = __json_array_string(arr, i);

		LOGDEBUG("Merkle %d %s", i, merkle);
		memcpy(&ni->merklehash[i][0], merkle, 65);
	}
	ni->merkles = merkles;
	ret = true;
	ni->notify_time = time(NULL);

	/* Add the notify instance to the parent proxy list, not the subproxy */
	mutex_lock(&proxy->notify_lock);
	ni->id = gdata->proxy_notify_id++;
	HASH_ADD_INT(proxy->notify_instances, id, ni);
	mutex_unlock(&proxy->notify_lock);

	send_notify(ckp, proxi, ni);
out:
	return ret;
}

static bool parse_diff(proxy_instance_t *proxi, json_t *val)
{
	double diff = json_number_value(json_array_get(val, 0));

	if (diff == 0 || diff == proxi->diff)
		return true;
	proxi->diff = diff;
	return true;
}

static bool send_version(proxy_instance_t *proxi, json_t *val)
{
	json_t *json_msg, *id_val = json_object_dup(val, "id");
	connsock_t *cs = proxi->cs;
	bool ret;

	JSON_CPACK(json_msg, "{sossso}", "id", id_val, "result", PACKAGE"/"VERSION,
			     "error", json_null());
	ret = send_json_msg(cs, json_msg);
	json_decref(json_msg);
	return ret;
}

static bool show_message(json_t *val)
{
	const char *msg;

	if (!json_is_array(val))
		return false;
	msg = json_string_value(json_array_get(val, 0));
	if (!msg)
		return false;
	LOGNOTICE("Pool message: %s", msg);
	return true;
}

static bool send_pong(proxy_instance_t *proxi, json_t *val)
{
	json_t *json_msg, *id_val = json_object_dup(val, "id");
	connsock_t *cs = proxi->cs;
	bool ret;

	JSON_CPACK(json_msg, "{sossso}", "id", id_val, "result", "pong",
			     "error", json_null());
	ret = send_json_msg(cs, json_msg);
	json_decref(json_msg);
	return ret;
}

static void prepare_proxy(proxy_instance_t *proxi);
<<<<<<< HEAD
static proxy_instance_t *create_subproxy(gdata_t *gdata, proxy_instance_t *proxi);

static void add_subproxy(proxy_instance_t *proxi, proxy_instance_t *subproxy)
{
	mutex_lock(&proxi->proxy_lock);
	HASH_ADD(sh, proxi->subproxies, subid, sizeof(int), subproxy);
	mutex_unlock(&proxi->proxy_lock);
}

static proxy_instance_t *__subproxy_by_id(proxy_instance_t *proxy, const int subid)
{
	proxy_instance_t *subproxy;

	HASH_FIND(sh, proxy->subproxies, &subid, sizeof(int), subproxy);
	return subproxy;
}

/* Add to the dead list to be recycled if possible */
static void store_proxy(gdata_t *gdata, proxy_instance_t *proxy)
{
	LOGINFO("Recycling data from proxy %d:%d", proxy->id, proxy->subid);

	mutex_lock(&gdata->lock);
	DL_APPEND(gdata->dead_proxies, proxy);
	mutex_unlock(&gdata->lock);
}

static void send_stratifier_deadproxy(ckpool_t *ckp, const int id, const int subid)
{
	char buf[256];

	sprintf(buf, "deadproxy=%d:%d", id, subid);
	send_proc(ckp->stratifier, buf);
}

/* Remove the subproxy from the proxi list and put it on the dead list */
static void disable_subproxy(gdata_t *gdata, proxy_instance_t *proxi, proxy_instance_t *subproxy)
{
	mutex_lock(&proxi->proxy_lock);
	subproxy->disabled = true;
	/* Make sure subproxy is still in the list */
	subproxy = __subproxy_by_id(proxi, subproxy->subid);
	if (subproxy) {
		Close(subproxy->cs->fd);
		HASH_DELETE(sh, proxi->subproxies, subproxy);
	}
	mutex_unlock(&proxi->proxy_lock);

	if (subproxy) {
		send_stratifier_deadproxy(gdata->ckp, subproxy->id, subproxy->subid);
		if (!parent_proxy(subproxy))
			store_proxy(gdata, subproxy);
	}
}

/* If the parent is no longer in use due to reconnect, we shouldn't use any of
 * the child subproxies. */
static void drop_subproxies(proxy_instance_t *proxi)
{
	proxy_instance_t *subproxy, *tmp;

	mutex_lock(&proxi->proxy_lock);
	HASH_ITER(sh, proxi->subproxies, subproxy, tmp) {
		if (!parent_proxy(subproxy)) {
			subproxy->disabled = true;
			Close(subproxy->cs->fd);
		}
	}
	mutex_unlock(&proxi->proxy_lock);
}
=======
>>>>>>> b80d8d6c

static bool parse_reconnect(proxy_instance_t *proxi, json_t *val)
{
	server_instance_t *newsi, *si = proxi->si;
	proxy_instance_t *newproxi;
	ckpool_t *ckp = proxi->ckp;
	gdata_t *gdata = ckp->data;
	const char *new_url;
	bool ret = false;
	int new_port;
	char *url;

	new_url = json_string_value(json_array_get(val, 0));
	new_port = json_integer_value(json_array_get(val, 1));
	/* See if we have an invalid entry listing port as a string instead of
	 * integer and handle that. */
	if (!new_port) {
		const char *newport_string = json_string_value(json_array_get(val, 1));

		if (newport_string)
			sscanf(newport_string, "%d", &new_port);
	}
	if (new_url && strlen(new_url) && new_port) {
		char *dot_pool, *dot_reconnect;
		int len;

		dot_pool = strchr(si->url, '.');
		if (!dot_pool) {
			LOGWARNING("Denied stratum reconnect request from server without domain %s",
				   si->url);
			goto out;
		}
		dot_reconnect = strchr(new_url, '.');
		if (!dot_reconnect) {
			LOGWARNING("Denied stratum reconnect request to url without domain %s",
				   new_url);
			goto out;
		}
		len = strlen(dot_reconnect);
		if (strncmp(dot_pool, dot_reconnect, len)) {
			LOGWARNING("Denied stratum reconnect request from %s to non-matching domain %s",
				   si->url, new_url);
			goto out;
		}
		ASPRINTF(&url, "%s:%d", new_url, new_port);
	} else
		url = strdup(si->url);
	LOGINFO("Processing reconnect request to %s", url);

	ret = true;
	proxi->reconnect = true;

	/* If this isn't a parent proxy, simply set the reconnect bool allowing
	 * it to be disabled. More will be recruited if necessary */
	if (!parent_proxy(proxi))
		goto out;

	newsi = ckzalloc(sizeof(server_instance_t));

	mutex_lock(&gdata->lock);
	HASH_DEL(gdata->proxies, proxi);
	newsi->id = si->id; /* Inherit the old connection's id */
	ckp->servers[newsi->id] = newsi;
	newsi->url = url;
	newsi->auth = strdup(si->auth);
	newsi->pass = strdup(si->pass);

	newproxi = ckzalloc(sizeof(proxy_instance_t));
	newsi->data = newproxi;
	newproxi->auth = newsi->auth;
	newproxi->pass = newsi->pass;
	newproxi->si = newsi;
	newproxi->ckp = ckp;
	newproxi->cs = &newsi->cs;
	newproxi->cs->ckp = ckp;
	newproxi->id = newsi->id;
<<<<<<< HEAD
	newproxi->subproxy_count = ++proxi->subproxy_count;
	HASH_REPLACE_INT(gdata->proxies, id, newproxi, proxi);
	mutex_unlock(&gdata->lock);

	/* Old proxy memory is basically lost here */
	prepare_proxy(newproxi);
	drop_subproxies(proxi);
=======
	HASH_ADD_INT(gdata->proxies, id, proxi);
	HASH_ADD_INT(gdata->proxies, id, newproxi);
	mutex_unlock(&gdata->lock);

	prepare_proxy(newproxi);
>>>>>>> b80d8d6c
out:
	return ret;
}

static void send_diff(ckpool_t *ckp, proxy_instance_t *proxi)
{
<<<<<<< HEAD
	proxy_instance_t *proxy = proxi->parent;
	json_t *json_msg;
	char *msg, *buf;

	/* Not set yet */
	if (!proxi->diff)
		return;

	JSON_CPACK(json_msg, "{sisisf}",
		   "proxy", proxy->id,
		   "subproxy", proxi->subid,
=======
	json_t *json_msg;
	char *msg, *buf;

	JSON_CPACK(json_msg, "{sisf}",
		   "proxy", proxi->id,
>>>>>>> b80d8d6c
		   "diff", proxi->diff);
	msg = json_dumps(json_msg, JSON_NO_UTF8);
	json_decref(json_msg);
	ASPRINTF(&buf, "diff=%s", msg);
	free(msg);
	send_proc(ckp->stratifier, buf);
	free(buf);
}

<<<<<<< HEAD
static void send_notify(ckpool_t *ckp, proxy_instance_t *proxi, notify_instance_t *ni)
{
	proxy_instance_t *proxy = proxi->parent;
	json_t *json_msg, *merkle_arr;
=======
static void send_notify(ckpool_t *ckp, proxy_instance_t *proxi)
{
	json_t *json_msg, *merkle_arr;
	notify_instance_t *ni;
>>>>>>> b80d8d6c
	char *msg, *buf;
	int i;

	merkle_arr = json_array();

<<<<<<< HEAD
	for (i = 0; i < ni->merkles; i++)
		json_array_append_new(merkle_arr, json_string(&ni->merklehash[i][0]));
	/* Use our own jobid instead of the server's one for easy lookup */
	JSON_CPACK(json_msg, "{sisisisssisssssosssssssb}",
			     "proxy", proxy->id, "subproxy", proxi->subid,
=======
	mutex_lock(&proxi->notify_lock);
	ni = proxi->current_notify;
	if (unlikely(!ni)) {
		mutex_unlock(&proxi->notify_lock);
		LOGNOTICE("Proxi %d not ready to send notify", proxi->id);
		return;
	}
	for (i = 0; i < ni->merkles; i++)
		json_array_append_new(merkle_arr, json_string(&ni->merklehash[i][0]));
	/* Use our own jobid instead of the server's one for easy lookup */
	JSON_CPACK(json_msg, "{si,si,ss,si,ss,ss,so,ss,ss,ss,sb}", "proxy", proxi->id,
>>>>>>> b80d8d6c
			     "jobid", ni->id, "prevhash", ni->prevhash, "coinb1len", ni->coinb1len,
			     "coinbase1", ni->coinbase1, "coinbase2", ni->coinbase2,
			     "merklehash", merkle_arr, "bbversion", ni->bbversion,
			     "nbit", ni->nbit, "ntime", ni->ntime,
			     "clean", ni->clean);
<<<<<<< HEAD
=======
	mutex_unlock(&proxi->notify_lock);
>>>>>>> b80d8d6c

	msg = json_dumps(json_msg, JSON_NO_UTF8);
	json_decref(json_msg);
	ASPRINTF(&buf, "notify=%s", msg);
	free(msg);
	send_proc(ckp->stratifier, buf);
	free(buf);
<<<<<<< HEAD

	/* Send diff now as stratifier will not accept diff till it has a
	 * valid workbase */
	send_diff(ckp, proxi);
=======
>>>>>>> b80d8d6c
}

static bool parse_method(ckpool_t *ckp, proxy_instance_t *proxi, const char *msg)
{
	json_t *val = NULL, *method, *err_val, *params;
	json_error_t err;
	bool ret = false;
	const char *buf;

	memset(&err, 0, sizeof(err));
	val = json_loads(msg, 0, &err);
	if (!val) {
		LOGWARNING("JSON decode failed(%d): %s", err.line, err.text);
		goto out;
	}

	method = json_object_get(val, "method");
	if (!method) {
		LOGDEBUG("Failed to find method in json for parse_method");
		goto out;
	}
	err_val = json_object_get(val, "error");
	params = json_object_get(val, "params");

	if (err_val && !json_is_null(err_val)) {
		char *ss;

		if (err_val)
			ss = json_dumps(err_val, 0);
		else
			ss = strdup("(unknown reason)");

		LOGINFO("JSON-RPC method decode failed: %s", ss);
		free(ss);
		goto out;
	}

	if (!json_is_string(method)) {
		LOGINFO("Method is not string in parse_method");
		goto out;
	}
	buf = json_string_value(method);
	if (!buf || strlen(buf) < 1) {
		LOGINFO("Invalid string for method in parse_method");
		goto out;
	}

	LOGDEBUG("Proxy %d:%d received method %s", proxi->id, proxi->subid, buf);
	if (cmdmatch(buf, "mining.notify")) {
<<<<<<< HEAD
		ret = parse_notify(ckp, proxi, params);
=======
		ret = parse_notify(proxi, params);
		if (ret)
			send_notify(ckp, proxi);
>>>>>>> b80d8d6c
		goto out;
	}

	if (cmdmatch(buf, "mining.set_difficulty")) {
		ret = parse_diff(proxi, params);
		if (likely(ret))
			send_diff(ckp, proxi);
		goto out;
	}

	if (cmdmatch(buf, "client.reconnect")) {
		ret = parse_reconnect(proxi, params);
		goto out;
	}

	if (cmdmatch(buf, "client.get_version")) {
		ret =  send_version(proxi, val);
		goto out;
	}

	if (cmdmatch(buf, "client.show_message")) {
		ret = show_message(params);
		goto out;
	}

	if (cmdmatch(buf, "mining.ping")) {
		ret = send_pong(proxi, val);
		goto out;
	}
out:
	if (val)
		json_decref(val);
	return ret;
}

static bool auth_stratum(ckpool_t *ckp, connsock_t *cs, proxy_instance_t *proxi)
{
	json_t *val = NULL, *res_val, *req, *err_val;
	char *buf = NULL;
	bool ret;

	JSON_CPACK(req, "{s:i,s:s,s:[s,s]}",
			"id", 42,
			"method", "mining.authorize",
			"params", proxi->auth, proxi->pass);
	ret = send_json_msg(cs, req);
	json_decref(req);
	if (!ret) {
		LOGNOTICE("Proxy %d:%d %s failed to send message in auth_stratum",
			  proxi->id, proxi->subid, proxi->si->url);
		Close(cs->fd);
		goto out;
	}

	/* Read and parse any extra methods sent. Anything left in the buffer
	 * should be the response to our auth request. */
	do {
		free(buf);
		buf = next_proxy_line(cs, proxi);
		if (!buf) {
			LOGNOTICE("Proxy %d:%d %s failed to receive line in auth_stratum",
				  proxi->id, proxi->subid, proxi->si->url);
			ret = false;
			goto out;
		}
		ret = parse_method(ckp, proxi, buf);
	} while (ret);

	val = json_msg_result(buf, &res_val, &err_val);
	if (!val) {
		LOGWARNING("Proxy %d:%d %s failed to get a json result in auth_stratum, got: %s",
			   proxi->id, proxi->subid, proxi->si->url, buf);
		goto out;
	}

	if (err_val && !json_is_null(err_val)) {
		LOGWARNING("Proxy %d:%d %s failed to authorise in auth_stratum due to err_val, got: %s",
			   proxi->id, proxi->subid, proxi->si->url, buf);
		goto out;
	}
	if (res_val) {
		ret = json_is_true(res_val);
		if (!ret) {
			LOGWARNING("Proxy %d:%d %s failed to authorise in auth_stratum, got: %s",
				   proxi->id, proxi->subid, proxi->si->url, buf);
			goto out;
		}
	} else {
		/* No result and no error but successful val means auth success */
		ret = true;
	}
	LOGINFO("Proxy %d:%d %s auth success in auth_stratum", proxi->id, proxi->subid, proxi->si->url);
out:
	if (val)
		json_decref(val);
	if (ret) {
		/* Now parse any cached responses so there are none in the
		 * queue and they can be managed one at a time from now on. */
		while(42) {
			dealloc(buf);
			buf = cached_proxy_line(proxi);
			if (!buf)
				break;
			parse_method(ckp, proxi, buf);
		};
	}
	return ret;
}

<<<<<<< HEAD
static proxy_instance_t *proxy_by_id(gdata_t *gdata, const int id)
{
	proxy_instance_t *proxi;

	mutex_lock(&gdata->lock);
	HASH_FIND_INT(gdata->proxies, &id, proxi);
	mutex_unlock(&gdata->lock);

	return proxi;
}

static void send_subscribe(ckpool_t *ckp, proxy_instance_t *proxi)
{
	json_t *json_msg;
	char *msg, *buf;

	JSON_CPACK(json_msg, "{sisisssi}",
			     "proxy", proxi->parent->id,
			     "subproxy", proxi->subid,
			     "enonce1", proxi->enonce1,
			     "nonce2len", proxi->nonce2len);
	msg = json_dumps(json_msg, JSON_NO_UTF8);
	json_decref(json_msg);
	ASPRINTF(&buf, "subscribe=%s", msg);
	free(msg);
	send_proc(ckp->stratifier, buf);
	free(buf);
}

static proxy_instance_t *subproxy_by_id(proxy_instance_t *proxy, const int subid)
{
	proxy_instance_t *subproxy;

	mutex_lock(&proxy->proxy_lock);
	subproxy = __subproxy_by_id(proxy, subid);
	if (subproxy && subproxy->disabled)
		subproxy = NULL;
	mutex_unlock(&proxy->proxy_lock);

	return subproxy;
=======
#if 0
static proxy_instance_t *proxy_by_id(gdata_t *gdata, const int id)
{
	proxy_instance_t *proxi;

	mutex_lock(&gdata->lock);
	HASH_FIND_INT(gdata->proxies, &id, proxi);
	mutex_unlock(&gdata->lock);

	return proxi;
>>>>>>> b80d8d6c
}
#endif

<<<<<<< HEAD
static void stratifier_reconnect_client(ckpool_t *ckp, int64_t id)
{
	char buf[256];

	sprintf(buf, "reconnclient=%"PRId64, id);
	send_proc(ckp->stratifier, buf);
=======
static void send_subscribe(ckpool_t *ckp, proxy_instance_t *proxi)
{
	json_t *json_msg;
	char *msg, *buf;

	JSON_CPACK(json_msg, "{sisssi}",
			     "proxy", proxi->id,
			     "enonce1", proxi->enonce1,
			     "nonce2len", proxi->nonce2len);
	msg = json_dumps(json_msg, JSON_NO_UTF8);
	json_decref(json_msg);
	ASPRINTF(&buf, "subscribe=%s", msg);
	free(msg);
	send_proc(ckp->stratifier, buf);
	free(buf);
>>>>>>> b80d8d6c
}

static void submit_share(gdata_t *gdata, json_t *val)
{
	proxy_instance_t *proxy, *proxi;
	ckpool_t *ckp = gdata->ckp;
	stratum_msg_t *msg;
	share_msg_t *share;
	int64_t client_id;
	int id, subid;

	/* Get the client id so we can tell the stratifier to drop it if the
	 * proxy it's bound to is not functional */
	json_getdel_int64(&client_id, val, "client_id");
	json_getdel_int(&id, val, "proxy");
	proxy = proxy_by_id(gdata, id);
	if (unlikely(!proxy)) {
		LOGWARNING("Failed to find proxy %d to send share to", id);
		stratifier_reconnect_client(ckp, client_id);
		return json_decref(val);
	}
	json_get_int(&subid, val, "subproxy");
	proxi = subproxy_by_id(proxy, subid);
	if (unlikely(!proxi)) {
		LOGNOTICE("Failed to find proxy %d:%d to send share to", id, subid);
		stratifier_reconnect_client(ckp, client_id);
		return json_decref(val);
	}
	if (!proxi->alive) {
		LOGNOTICE("Client %"PRId64" attempting to send shares to dead proxy %d:%d, dropping",
			  client_id, id, subid);
		send_stratifier_deadproxy(ckp, id, subid);
		stratifier_reconnect_client(ckp, client_id);
		return json_decref(val);
	}

	msg = ckzalloc(sizeof(stratum_msg_t));
	share = ckzalloc(sizeof(share_msg_t));
	share->submit_time = time(NULL);
	share->client_id = client_id;
	json_getdel_int(&share->msg_id, val, "msg_id");
	msg->json_msg = val;

	/* Add new share entry to the share hashtable */
	mutex_lock(&proxi->share_lock);
	share->id = proxi->share_id++;
	HASH_ADD_I64(proxi->shares, id, share);
	mutex_unlock(&proxi->share_lock);

	json_object_set_nocheck(val, "id", json_integer(share->id));

	/* Add the new message to the psend list */
	mutex_lock(&proxy->psend_lock);
	DL_APPEND(proxy->psends, msg);
	pthread_cond_signal(&proxy->psend_cond);
	mutex_unlock(&proxy->psend_lock);
}

static void clear_notify(notify_instance_t *ni)
{
	free(ni->jobid);
	free(ni->coinbase1);
	free(ni->coinbase2);
	free(ni);
}

/* FIXME: Return something useful to the stratifier based on this result */
static bool parse_share(proxy_instance_t *proxi, const char *buf)
{
	json_t *val = NULL, *idval;
	share_msg_t *share;
	bool ret = false;
	int64_t id;

	val = json_loads(buf, 0, NULL);
	if (!val) {
		LOGINFO("Failed to parse json msg: %s", buf);
		goto out;
	}
	idval = json_object_get(val, "id");
	if (!idval) {
		LOGINFO("Failed to find id in json msg: %s", buf);
		goto out;
	}
	id = json_integer_value(idval);

	mutex_lock(&proxi->share_lock);
	HASH_FIND_I64(proxi->shares, &id, share);
	if (share)
		HASH_DEL(proxi->shares, share);
	mutex_unlock(&proxi->share_lock);

	/* We set response to true even if we don't find the matching share,
	 * so long as we recognised it as a share response */
	ret = true;
	if (!share) {
		LOGINFO("Failed to find matching share to result: %s", buf);
		goto out;
	}
	LOGDEBUG("Found share from client %d with msg_id %d", share->client_id,
		 share->msg_id);
	free(share);
out:
	if (val)
		json_decref(val);
	return ret;
}

<<<<<<< HEAD
/* For processing and sending shares. proxy refers to parent proxy here */
=======
/* For processing and sending shares */
>>>>>>> b80d8d6c
static void *proxy_send(void *arg)
{
	proxy_instance_t *proxy = (proxy_instance_t *)arg;
	connsock_t *cs = proxy->cs;
	gdata_t *gdata = cs->ckp->data;

	rename_proc("proxysend");

	while (42) {
		proxy_instance_t *subproxy;
		notify_instance_t *ni;
		stratum_msg_t *msg;
		char *jobid = NULL;
		bool ret = true;
		int subid = 0;
		json_t *val;
		uint32_t id;
		tv_t now;
		ts_t abs;

<<<<<<< HEAD
		if (unlikely(proxy->reconnect)) {
			LOGINFO("Shutting down proxy_send thread for proxy %d to reconnect",
				proxy->id);
			break;
		}

		tv_time(&now);
		tv_to_ts(&abs, &now);
		abs.tv_sec++;

		mutex_lock(&proxy->psend_lock);
		if (!proxy->psends)
			pthread_cond_timedwait(&proxy->psend_cond, &proxy->psend_lock, &abs);
		msg = proxy->psends;
=======
		mutex_lock(&proxi->psend_lock);
		if (!proxi->psends)
			cond_wait(&proxi->psend_cond, &proxi->psend_lock);
		msg = proxi->psends;
>>>>>>> b80d8d6c
		if (likely(msg))
			DL_DELETE(proxy->psends, msg);
		mutex_unlock(&proxy->psend_lock);

		if (!msg)
			continue;

		json_getdel_int(&subid, msg->json_msg, "subproxy");
		json_uintcpy(&id, msg->json_msg, "jobid");

		mutex_lock(&proxy->notify_lock);
		HASH_FIND_INT(proxy->notify_instances, &id, ni);
		if (ni)
			jobid = strdup(ni->jobid);
		mutex_unlock(&proxy->notify_lock);

		subproxy = subproxy_by_id(proxy, subid);

		if (jobid && subproxy) {
			cs = subproxy->cs;
			JSON_CPACK(val, "{s[ssooo]soss}", "params", proxy->auth, jobid,
					json_object_dup(msg->json_msg, "nonce2"),
					json_object_dup(msg->json_msg, "ntime"),
					json_object_dup(msg->json_msg, "nonce"),
					"id", json_object_dup(msg->json_msg, "id"),
					"method", "mining.submit");
			ret = send_json_msg(cs, val);
			json_decref(val);
<<<<<<< HEAD
		} else if (!jobid) {
			LOGNOTICE("Proxy %d:%s failed to find matching jobid for %sknown subproxy in proxysend",
				  proxy->id, proxy->si->url, subproxy ? "" : "un");
		} else {
			LOGNOTICE("Failed to find subproxy %d:%d to send message to",
				  proxy->id, subid);
		}
		free(jobid);
		json_decref(msg->json_msg);
		free(msg);
		if (!ret && subproxy) {
			if (cs->fd > 0) {
				LOGWARNING("Proxy %d:%d %s failed to send msg in proxy_send, dropping to reconnect",
					   proxy->id, proxy->subid, proxy->si->url);
				Close(cs->fd);
			}
			if (!parent_proxy(subproxy) && !subproxy->disabled)
				disable_subproxy(gdata, proxy, subproxy);
=======
		} else
			LOGNOTICE("Proxy %d:%s failed to find matching jobid in proxysend",
				  proxi->id, proxi->si->url);
		json_decref(msg->json_msg);
		free(msg);
		if (!ret && cs->fd > 0) {
			LOGWARNING("Proxy %d:%s failed to send msg in proxy_send, dropping to reconnect",
				   proxi->id, proxi->si->url);
			Close(cs->fd);
>>>>>>> b80d8d6c
		}
	}
	return NULL;
}

static void passthrough_send(ckpool_t __maybe_unused *ckp, pass_msg_t *pm)
{
	int len, sent;

	LOGDEBUG("Sending upstream json msg: %s", pm->msg);
	len = strlen(pm->msg);
	sent = write_socket(pm->cs->fd, pm->msg, len);
	if (sent != len) {
		/* FIXME: Do something about this? */
		LOGWARNING("Failed to passthrough %d bytes of message %s", len, pm->msg);
	}
	free(pm->msg);
	free(pm);
}

static void passthrough_add_send(proxy_instance_t *proxi, const char *msg)
{
	pass_msg_t *pm = ckzalloc(sizeof(pass_msg_t));

	pm->cs = proxi->cs;
	ASPRINTF(&pm->msg, "%s\n", msg);
	ckmsgq_add(proxi->passsends, pm);
}

static bool proxy_alive(ckpool_t *ckp, server_instance_t *si, proxy_instance_t *proxi,
			connsock_t *cs, bool pinging, int epfd)
{
	struct epoll_event event;
	bool ret = false;

	/* Has this proxy already been reconnected? */
	if (cs->fd > 0)
		return true;
	if (!extract_sockaddr(si->url, &cs->url, &cs->port)) {
		LOGWARNING("Failed to extract address from %s", si->url);
		return ret;
	}
	if (!connect_proxy(cs)) {
		if (!pinging) {
			LOGINFO("Failed to connect to %s:%s in proxy_mode!",
				cs->url, cs->port);
		}
		return ret;
	}
	if (ckp->passthrough) {
		if (!passthrough_stratum(cs, proxi)) {
			LOGWARNING("Failed initial passthrough to %s:%s !",
				   cs->url, cs->port);
			goto out;
		}
		ret = true;
		goto out;
	}
	/* Test we can connect, authorise and get stratum information */
	if (!subscribe_stratum(cs, proxi)) {
		if (!pinging) {
			LOGWARNING("Failed initial subscribe to %s:%s !",
				   cs->url, cs->port);
		}
		goto out;
	}
<<<<<<< HEAD
	if (!ckp->passthrough)
		send_subscribe(ckp, proxi);
=======
>>>>>>> b80d8d6c
	if (!auth_stratum(ckp, cs, proxi)) {
		if (!pinging) {
			LOGWARNING("Failed initial authorise to %s:%s with %s:%s !",
				   cs->url, cs->port, si->auth, si->pass);
		}
		goto out;
	}
	ret = true;
out:
	if (!ret) {
		send_stratifier_deadproxy(ckp, proxi->id, proxi->subid);
		/* Close and invalidate the file handle */
		Close(cs->fd);
	} else {
		keep_sockalive(cs->fd);
<<<<<<< HEAD
		event.events = EPOLLIN;
		event.data.ptr = proxi;
		/* Add this connsock_t to the epoll list */
		if (unlikely(epoll_ctl(epfd, EPOLL_CTL_ADD, cs->fd, &event) == -1)) {
			LOGERR("Failed to add fd %d to epfd %d to epoll_ctl in proxy_alive",
			       cs->fd, epfd);
			return false;
		}
	}
	proxi->alive = ret;
	return ret;
}

/* Creates a duplicate instance or proxi to be used as a subproxy, ignoring
 * fields we don't use in the subproxy. */
static proxy_instance_t *create_subproxy(gdata_t *gdata, proxy_instance_t *proxi)
{
	proxy_instance_t *subproxy;

	mutex_lock(&gdata->lock);
	if (gdata->dead_proxies) {
		/* Recycle an old proxy instance if one exists */
		subproxy = gdata->dead_proxies;
		DL_DELETE(gdata->dead_proxies, subproxy);
		subproxy->disabled = false;
	} else {
		subproxy = ckzalloc(sizeof(proxy_instance_t));
		subproxy->cs = ckzalloc(sizeof(connsock_t));
		mutex_init(&subproxy->share_lock);
	}
	mutex_unlock(&gdata->lock);

	subproxy->cs->ckp = subproxy->ckp = proxi->ckp;
	subproxy->si = proxi->si;

	mutex_lock(&proxi->proxy_lock);
	subproxy->subid = ++proxi->subproxy_count;
	mutex_unlock(&proxi->proxy_lock);

	subproxy->id = proxi->id;
	subproxy->auth = proxi->auth;
	subproxy->pass = proxi->pass;
	subproxy->parent = proxi;
	subproxy->epfd = proxi->epfd;
	return subproxy;
}

static void *proxy_recruit(void *arg)
{
	proxy_instance_t *proxy, *parent = (proxy_instance_t *)arg;
	ckpool_t *ckp = parent->ckp;
	gdata_t *gdata = ckp->data;

	pthread_detach(pthread_self());

	proxy = create_subproxy(gdata, parent);
	if (!proxy_alive(ckp, proxy->si, proxy, proxy->cs, false, parent->epfd)) {
		LOGNOTICE("Subproxy failed proxy_alive testing");
		store_proxy(gdata, proxy);
	} else
		add_subproxy(parent, proxy);
	return NULL;
}

static void recruit_subproxy(proxy_instance_t *proxi)
{
	pthread_t pth;

	create_pthread(&pth, proxy_recruit, proxi);
}

/* For receiving messages from an upstream pool to pass downstream. Responsible
 * for setting up the connection and testing pool is live. */
static void *passthrough_recv(void *arg)
{
	proxy_instance_t *proxi = (proxy_instance_t *)arg;
	server_instance_t *si = proxi->si;
	connsock_t *cs = proxi->cs;
	ckpool_t *ckp = proxi->ckp;
	struct epoll_event event;
	bool alive;
	int epfd;

	rename_proc("passrecv");

	proxi->epfd = epfd = epoll_create1(EPOLL_CLOEXEC);
	if (epfd < 0){
		LOGEMERG("FATAL: Failed to create epoll in passrecv");
		return NULL;
	}

	if (proxy_alive(ckp, si, proxi, cs, false, epfd)) {
=======
		if (!ckp->passthrough)
			send_subscribe(ckp, proxi);
	}
	return ret;
}

/* For receiving messages from an upstream pool to pass downstream. Responsible
 * for setting up the connection and testing pool is live. */
static void *passthrough_recv(void *arg)
{
	proxy_instance_t *proxi = (proxy_instance_t *)arg;
	server_instance_t *si = proxi->si;
	connsock_t *cs = proxi->cs;
	ckpool_t *ckp = proxi->ckp;

	rename_proc("passrecv");

	if (proxy_alive(ckp, si, proxi, cs, false)) {
		proxi->alive = true;
>>>>>>> b80d8d6c
		send_proc(ckp->generator, "reconnect");
		LOGWARNING("Proxy %d:%s connection established",
			   proxi->id, proxi->si->url);
	}
<<<<<<< HEAD
	alive = proxi->alive;
=======
>>>>>>> b80d8d6c

	while (42) {
		int ret;

<<<<<<< HEAD
		while (!proxy_alive(ckp, si, proxi, cs, true, epfd)) {
			if (alive) {
				alive = false;
=======
		while (!proxy_alive(ckp, si, proxi, cs, true)) {
			if (proxi->alive) {
				proxi->alive = false;
>>>>>>> b80d8d6c
				send_proc(ckp->generator, "reconnect");
			}
			sleep(5);
		}
<<<<<<< HEAD
		if (!alive)
			send_proc(ckp->generator, "reconnect");

		/* Make sure we receive a line within 90 seconds */
		ret = epoll_wait(epfd, &event, 1, 90000);
		if (likely(ret > 0))
			ret = read_socket_line(cs, 60);
		if (ret < 1) {
			LOGWARNING("Proxy %d:%s failed to read_socket_line in proxy_recv, attempting reconnect",
				   proxi->id, proxi->si->url);
			alive = proxi->alive = false;
=======
		if (!proxi->alive) {
			proxi->alive = true;
			send_proc(ckp->generator, "reconnect");
		}

		do {
			ret = read_socket_line(cs, 60);
		} while (ret == 0);

		if (ret < 1) {
			LOGWARNING("Proxy %d:%s failed to read_socket_line in proxy_recv, attempting reconnect",
				   proxi->id, proxi->si->url);
			proxi->alive = false;
>>>>>>> b80d8d6c
			send_proc(ckp->generator, "reconnect");
			continue;
		}
		/* Simply forward the message on, as is, to the connector to
		 * process. Possibly parse parameters sent by upstream pool
		 * here */
		send_proc(ckp->connector, cs->buf);
	}
	return NULL;
}

<<<<<<< HEAD
=======
static proxy_instance_t *best_proxy(ckpool_t *ckp, gdata_t *gdata);

#if 0
>>>>>>> b80d8d6c
static proxy_instance_t *current_proxy(gdata_t *gdata)
{
	proxy_instance_t *ret;

	mutex_lock(&gdata->lock);
	ret = gdata->proxy;
	mutex_unlock(&gdata->lock);

	return ret;
}
<<<<<<< HEAD

/* For receiving messages from the upstream proxy, also responsible for setting
 * up the connection and testing it's alive. */
static void *proxy_recv(void *arg)
{
	proxy_instance_t *proxi = (proxy_instance_t *)arg;
	server_instance_t *si = proxi->si;
	connsock_t *cs = proxi->cs;
	ckpool_t *ckp = proxi->ckp;
	gdata_t *gdata = ckp->data;
	struct epoll_event event;
	bool alive;
	int epfd;

	rename_proc("proxyrecv");

	proxi->epfd = epfd = epoll_create1(EPOLL_CLOEXEC);
	if (epfd < 0){
		LOGEMERG("FATAL: Failed to create epoll in proxyrecv");
		return NULL;
	}

	if (proxy_alive(ckp, si, proxi, cs, false, epfd)) {
		send_proc(ckp->generator, "reconnect");
		LOGWARNING("Proxy %d:%s connection established",
			   proxi->id, proxi->si->url);
	}
	alive = proxi->alive;

	while (42) {
		proxy_instance_t *subproxy = proxi;
		share_msg_t *share, *tmpshare;
		notify_instance_t *ni, *tmp;
		time_t now;
		int ret;

		while (!proxy_alive(ckp, si, proxi, proxi->cs, true, epfd)) {
			if (alive) {
				alive = false;
				send_proc(ckp->generator, "reconnect");
			}
			sleep(5);
			proxi->reconnect_time = time(NULL);
		}
		/* Wait 30 seconds before declaring this upstream pool alive
		 * to prevent switching to unstable pools. */
		if (!alive && (!current_proxy(gdata) || time(NULL) - proxi->reconnect_time > 30)) {
			LOGWARNING("Proxy %d:%s recovered", proxi->id, proxi->si->url);
			proxi->reconnect_time = 0;
			send_proc(ckp->generator, "reconnect");
			alive = true;
		}

		now = time(NULL);

		/* Age old notifications older than 10 mins old */
		mutex_lock(&proxi->notify_lock);
		HASH_ITER(hh, proxi->notify_instances, ni, tmp) {
			if (HASH_COUNT(proxi->notify_instances) < 3)
				break;
			if (ni->notify_time < now - 600) {
				HASH_DEL(proxi->notify_instances, ni);
				clear_notify(ni);
			}
		}
		mutex_unlock(&proxi->notify_lock);

		/* Similary with shares older than 2 mins without response */
		mutex_lock(&proxi->share_lock);
		HASH_ITER(hh, proxi->shares, share, tmpshare) {
			if (share->submit_time < now - 120) {
				HASH_DEL(proxi->shares, share);
			}
		}
		mutex_unlock(&proxi->share_lock);

		/* If we don't get an update within 10 minutes the upstream pool
		 * has likely stopped responding. */
		ret = epoll_wait(epfd, &event, 1, 600000);
		if (likely(ret > 0)) {
			subproxy = event.data.ptr;
			cs = subproxy->cs;
			ret = read_socket_line(cs, 5);
		}
		if (ret < 1) {
			if (parent_proxy(subproxy)) {
				alive = false;
				LOGWARNING("Proxy %d:%s failed to epoll/read_socket_line in proxy_recv, attempting reconnect",
					   subproxy->id, subproxy->si->url);
				send_proc(ckp->generator, "reconnect");
			}
			continue;
		}
		if (parse_method(ckp, subproxy, cs->buf)) {
			if (subproxy->reconnect) {
				/* Call this proxy dead to allow us to fail
				 * over to a backup pool until the reconnect
				 * pool is up */
				subproxy->alive = false;
				disable_subproxy(gdata, proxi, subproxy);
				if (parent_proxy(subproxy)) {
					send_proc(ckp->generator, "reconnect");
					LOGWARNING("Proxy %d:%s reconnect issue, dropping existing connection",
						subproxy->id, subproxy->si->url);
					break;
				} else
					recruit_subproxy(proxi);
			}
			continue;
		}
		if (parse_share(subproxy, cs->buf)) {
			continue;
		}
		/* If it's not a method it should be a share result */
		LOGWARNING("Unhandled stratum message: %s", cs->buf);
	}

	return NULL;
}

static void prepare_proxy(proxy_instance_t *proxi)
{
	proxi->parent = proxi;
	mutex_init(&proxi->proxy_lock);
	add_subproxy(proxi, proxi);
	mutex_init(&proxi->psend_lock);
	cond_init(&proxi->psend_cond);
	create_pthread(&proxi->pth_psend, proxy_send, proxi);
	create_pthread(&proxi->pth_precv, proxy_recv, proxi);
}

static void setup_proxies(ckpool_t *ckp, gdata_t *gdata)
{
	int i;

	for (i = 0; i < ckp->proxies; i++) {
		proxy_instance_t *proxi;
		server_instance_t *si;

		si = ckp->servers[i];
		proxi = si->data;
		proxi->id = i;
		HASH_ADD_INT(gdata->proxies, id, proxi);
		if (ckp->passthrough) {
			create_pthread(&proxi->pth_precv, passthrough_recv, proxi);
			proxi->passsends = create_ckmsgq(ckp, "passsend", &passthrough_send);
		} else {
			prepare_proxy(proxi);
		}
	}
}

static proxy_instance_t *wait_best_proxy(ckpool_t *ckp, gdata_t *gdata)
{
	proxy_instance_t *ret = NULL, *proxi, *tmp;

	while (42) {
		if (!ping_main(ckp))
			break;

		mutex_lock(&gdata->lock);
		HASH_ITER(hh, gdata->proxies, proxi, tmp) {
			if (proxi->alive) {
				if (!ret || proxi->id < ret->id)
					ret = proxi;
			}
		}
		gdata->proxy = ret;
		mutex_unlock(&gdata->lock);

		if (ret)
			break;
		send_proc(ckp->connector, "reject");
		sleep(1);
	}
=======
#endif

/* For receiving messages from the upstream proxy, also responsible for setting
 * up the connection and testing it's alive. */
static void *proxy_recv(void *arg)
{
	proxy_instance_t *proxi = (proxy_instance_t *)arg;
	server_instance_t *si = proxi->si;
	connsock_t *cs = proxi->cs;
	ckpool_t *ckp = proxi->ckp;
	gdata_t *gdata = ckp->data;

	rename_proc("proxyrecv");

	if (proxy_alive(ckp, si, proxi, cs, false)) {
		proxi->alive = true;
		send_proc(ckp->generator, "reconnect");
		LOGWARNING("Proxy %d:%s connection established",
			   proxi->id, proxi->si->url);
	}

	while (42) {
		notify_instance_t *ni, *tmp;
		share_msg_t *share, *tmpshare;
		int retries = 0, ret;
		time_t now;

		while (!proxy_alive(ckp, si, proxi, cs, true)) {
			if (proxi->alive) {
				proxi->alive = false;
				send_proc(ckp->generator, "reconnect");
			}
			sleep(5);
			proxi->reconnect_time = time(NULL);
		}
		/* Wait 90 seconds before declaring this upstream pool alive
		 * to prevent switching to unstable pools. */
		if (!proxi->alive && (!best_proxy(ckp, gdata) ||
		    time(NULL) - proxi->reconnect_time > 90)) {
			LOGWARNING("Proxy %d:%s recovered", proxi->id, proxi->si->url);
			proxi->alive = true;
			proxi->reconnect_time = 0;
			send_proc(ckp->generator, "reconnect");
		}

		now = time(NULL);

		/* Age old notifications older than 10 mins old */
		mutex_lock(&proxi->notify_lock);
		HASH_ITER(hh, proxi->notify_instances, ni, tmp) {
			if (HASH_COUNT(proxi->notify_instances) < 3)
				break;
			if (ni->notify_time < now - 600) {
				HASH_DEL(proxi->notify_instances, ni);
				clear_notify(ni);
			}
		}
		mutex_unlock(&proxi->notify_lock);

		/* Similary with shares older than 2 mins without response */
		mutex_lock(&proxi->share_lock);
		HASH_ITER(hh, proxi->shares, share, tmpshare) {
			if (share->submit_time < now - 120) {
				HASH_DEL(proxi->shares, share);
			}
		}
		mutex_unlock(&proxi->share_lock);

		/* If we don't get an update within 10 minutes the upstream pool
		 * has likely stopped responding. */
		do {
			if (cs->fd == -1) {
				ret = -1;
				break;
			}
			ret = read_socket_line(cs, 5);
		} while (ret == 0 && ++retries < 120);

		if (ret < 1) {
			if (proxi->alive) {
				LOGWARNING("Proxy %d:%s failed to read_socket_line in proxy_recv, attempting reconnect",
					   proxi->id, proxi->si->url);
			}
			continue;
		}
		if (parse_method(ckp, proxi, cs->buf)) {
			if (proxi->reconnect) {
				/* Call this proxy dead to allow us to fail
				 * over to a backup pool until the reconnect
				 * pool is up */
				proxi->reconnect = false;
				proxi->alive = false;
				send_proc(ckp->generator, "reconnect");
				LOGWARNING("Proxy %d:%s reconnect issue, dropping existing connection",
					   proxi->id, proxi->si->url);
				Close(cs->fd);
				break;
			}
			continue;
		}
		if (parse_share(proxi, cs->buf)) {
			continue;
		}
		/* If it's not a method it should be a share result */
		LOGWARNING("Unhandled stratum message: %s", cs->buf);
	}
	return NULL;
}

static void prepare_proxy(proxy_instance_t *proxi)
{
	mutex_init(&proxi->psend_lock);
	cond_init(&proxi->psend_cond);
	create_pthread(&proxi->pth_psend, proxy_send, proxi);
	create_pthread(&proxi->pth_precv, proxy_recv, proxi);
}

static void setup_proxies(ckpool_t *ckp, gdata_t *gdata)
{
	int i;

	for (i = 0; i < ckp->proxies; i++) {
		proxy_instance_t *proxi;
		server_instance_t *si;

		si = ckp->servers[i];
		proxi = si->data;
		proxi->id = i;
		HASH_ADD_INT(gdata->proxies, id, proxi);
		if (ckp->passthrough) {
			create_pthread(&proxi->pth_precv, passthrough_recv, proxi);
			proxi->passsends = create_ckmsgq(ckp, "passsend", &passthrough_send);
		} else {
			prepare_proxy(proxi);
		}
	}
}

static proxy_instance_t *best_proxy(ckpool_t *ckp, gdata_t *gdata)
{
	proxy_instance_t *ret = NULL, *proxi, *tmp;

	while (42) {
		if (!ping_main(ckp))
			break;

		mutex_lock(&gdata->lock);
		HASH_ITER(hh, gdata->proxies, proxi, tmp) {
			if (proxi->alive) {
				if (!ret) {
					ret = proxi;
					continue;
				}
				if (proxi->id < ret->id)
					ret = proxi;
			}
		}
		gdata->proxy = ret;
		mutex_unlock(&gdata->lock);

		if (ret)
			break;
		sleep(1);
	}
>>>>>>> b80d8d6c
	send_proc(ckp->connector, ret ? "accept" : "reject");
	return ret;
}

static int proxy_loop(proc_instance_t *pi)
{
	proxy_instance_t *proxi = NULL, *cproxy;
	int sockd = -1, ret = 0, selret;
	unixsock_t *us = &pi->us;
	ckpool_t *ckp = pi->ckp;
	gdata_t *gdata = ckp->data;
	char *buf = NULL;

	setup_proxies(ckp, gdata);
reconnect:
	/* This does not necessarily mean we reconnect, but a change has
	 * occurred and we need to reexamine the proxies. */
<<<<<<< HEAD
	cproxy = wait_best_proxy(ckp, gdata);
=======
	cproxy = best_proxy(ckp, gdata);
>>>>>>> b80d8d6c
	if (!cproxy)
		goto out;
	if (proxi != cproxy) {
		proxi = cproxy;
		if (!ckp->passthrough) {
			connsock_t *cs = proxi->cs;
			LOGWARNING("Successfully connected to proxy %d %s:%s as proxy",
				   proxi->id, cs->url, cs->port);
			dealloc(buf);
			ASPRINTF(&buf, "proxy=%d", proxi->id);
			send_proc(ckp->stratifier, buf);
<<<<<<< HEAD
=======
			/* Send a notify for the new chosen proxy or the
			 * stratifier won't be able to switch. */
			send_notify(ckp, proxi);
>>>>>>> b80d8d6c
		}
	}
retry:
	do {
		selret = wait_read_select(us->sockd, 5);
		if (!selret && !ping_main(ckp)) {
			LOGEMERG("Generator failed to ping main process, exiting");
			ret = 1;
			goto out;
		}
	} while (selret < 1);

	if (unlikely(proxi->cs->fd < 0)) {
		LOGWARNING("Upstream proxy %d:%s socket invalidated, will attempt failover",
			   proxi->id, proxi->cs->url);
		proxi->alive = false;
		proxi = NULL;
		goto reconnect;
	}

	sockd = accept(us->sockd, NULL, NULL);
	if (sockd < 0) {
		LOGEMERG("Failed to accept on proxy socket");
		ret = 1;
		goto out;
	}
	dealloc(buf);
	buf = recv_unix_msg(sockd);
	if (!buf) {
		LOGWARNING("Failed to get message in proxy_loop");
		Close(sockd);
		goto retry;
	}
	LOGDEBUG("Proxy received request: %s", buf);
	if (cmdmatch(buf, "shutdown")) {
		ret = 0;
		goto out;
	} else if (cmdmatch(buf, "reconnect")) {
		goto reconnect;
	} else if (cmdmatch(buf, "submitblock:")) {
		LOGNOTICE("Submitting likely block solve share to upstream pool");
	} else if (cmdmatch(buf, "loglevel")) {
		sscanf(buf, "loglevel=%d", &ckp->loglevel);
	} else if (cmdmatch(buf, "ping")) {
		LOGDEBUG("Proxy received ping request");
		send_unix_msg(sockd, "pong");
	} else if (cmdmatch(buf, "recruit")) {
		recruit_subproxy(proxi);
	} else if (ckp->passthrough) {
		/* Anything remaining should be stratum messages */
		passthrough_add_send(proxi, buf);
	} else {
		/* Anything remaining should be share submissions */
		json_t *val = json_loads(buf, 0, NULL);

		if (unlikely(!val))
			LOGWARNING("Generator received unrecognised message: %s", buf);
		else
			submit_share(gdata, val);
	}
	Close(sockd);
	goto retry;
out:
	Close(sockd);
	return ret;
}

static int server_mode(ckpool_t *ckp, proc_instance_t *pi)
{
	server_instance_t *si;
	int i, ret;

	ckp->servers = ckalloc(sizeof(server_instance_t *) * ckp->btcds);
	for (i = 0; i < ckp->btcds; i++) {
		ckp->servers[i] = ckzalloc(sizeof(server_instance_t));
		si = ckp->servers[i];
		si->url = ckp->btcdurl[i];
		si->auth = ckp->btcdauth[i];
		si->pass = ckp->btcdpass[i];
		si->notify = ckp->btcdnotify[i];
	}

	ret = gen_loop(pi);

	for (i = 0; i < ckp->btcds; i++) {
		si = ckp->servers[i];
		kill_server(si);
		dealloc(si);
	}
	dealloc(ckp->servers);
	return ret;
}

static int proxy_mode(ckpool_t *ckp, proc_instance_t *pi)
{
	gdata_t *gdata = ckp->data;
	proxy_instance_t *proxi;
	server_instance_t *si;
	int i, ret;

	mutex_init(&gdata->lock);

	/* Create all our proxy structures and pointers */
	ckp->servers = ckalloc(sizeof(server_instance_t *) * ckp->proxies);
	for (i = 0; i < ckp->proxies; i++) {
		ckp->servers[i] = ckzalloc(sizeof(server_instance_t));
		si = ckp->servers[i];
		si->id = i;
		si->url = strdup(ckp->proxyurl[i]);
		si->auth = strdup(ckp->proxyauth[i]);
		si->pass = strdup(ckp->proxypass[i]);
		proxi = ckzalloc(sizeof(proxy_instance_t));
		si->data = proxi;
		proxi->auth = si->auth;
		proxi->pass = si->pass;
		proxi->si = si;
		proxi->ckp = ckp;
		proxi->cs = &si->cs;
		proxi->cs->ckp = ckp;
		mutex_init(&proxi->notify_lock);
		mutex_init(&proxi->share_lock);
	}

	LOGWARNING("%s generator ready", ckp->name);

	ret = proxy_loop(pi);

	mutex_lock(&gdata->lock);
	for (i = 0; i < ckp->proxies; i++) {
		si = ckp->servers[i];
		Close(si->cs.fd);
		proxi = si->data;
		free(proxi->enonce1);
		free(proxi->enonce1bin);
		free(proxi->sessionid);
		pthread_cancel(proxi->pth_psend);
		pthread_cancel(proxi->pth_precv);
		join_pthread(proxi->pth_psend);
		join_pthread(proxi->pth_precv);
		dealloc(si->data);
		dealloc(si->url);
		dealloc(si->auth);
		dealloc(si->pass);
		dealloc(si);
	}
	mutex_unlock(&gdata->lock);

	dealloc(ckp->servers);
	return ret;
}

/* Tell the watchdog what the current server instance is and decide if we
 * should check to see if the higher priority servers are alive and fallback */
static void server_watchdog(ckpool_t *ckp, server_instance_t *cursi)
{
	static time_t last_t = 0;
	bool alive = false;
	time_t now_t;
	int i;

	/* Rate limit to checking only once every 5 seconds */
	now_t = time(NULL);
	if (now_t <= last_t + 5)
		return;

	last_t = now_t;

	/* Is this the highest priority server already? */
	if (!cursi->id)
		return;

	for (i = 0; i < ckp->btcds; i++) {
		server_instance_t *si  = ckp->servers[i];

		/* Have we reached the current server? */
		if (si == cursi)
			return;

		alive = server_alive(ckp, si, true);
		if (alive)
			break;
	}
	if (alive)
		send_proc(ckp->generator, "reconnect");
}

int generator(proc_instance_t *pi)
{
	ckpool_t *ckp = pi->ckp;
	gdata_t *gdata;
	int ret;

	LOGWARNING("%s generator starting", ckp->name);
	gdata = ckzalloc(sizeof(gdata_t));
	ckp->data = gdata;
	gdata->ckp = ckp;
	if (ckp->proxy) {
		ret = proxy_mode(ckp, pi);
	} else {
		gdata->srvchk = create_ckmsgq(ckp, "srvchk", &server_watchdog);
		ret = server_mode(ckp, pi);
	}

	dealloc(ckp->data);
	return process_exit(ckp, pi, ret);
}<|MERGE_RESOLUTION|>--- conflicted
+++ resolved
@@ -76,14 +76,10 @@
 
 /* Per proxied pool instance data */
 struct proxy_instance {
-<<<<<<< HEAD
 	UT_hash_handle hh; /* Proxy list */
 	UT_hash_handle sh; /* Subproxy list */
 	proxy_instance_t *next; /* For dead proxy list */
 	proxy_instance_t *prev; /* For dead proxy list */
-=======
-	UT_hash_handle hh;
->>>>>>> b80d8d6c
 
 	ckpool_t *ckp;
 	connsock_t *cs;
@@ -109,10 +105,7 @@
 	bool no_sessionid; /* Doesn't support session id resume on subscribe */
 	bool no_params; /* Doesn't want any parameters on subscribe */
 
-<<<<<<< HEAD
 	bool disabled; /* Subproxy no longer to be used */
-=======
->>>>>>> b80d8d6c
 	bool reconnect; /* We need to drop and reconnect */
 	bool alive;
 
@@ -135,31 +128,22 @@
 	char_entry_t *recvd_lines; /* Linked list of unprocessed messages */
 
 	time_t reconnect_time;
-<<<<<<< HEAD
 
 	int epfd; /* Epoll fd used by the parent proxy */
 
-	pthread_mutex_t proxy_lock; /* Lock protecting hashlist of proxies */
+	mutex_t proxy_lock; /* Lock protecting hashlist of proxies */
 	proxy_instance_t *parent; /* Parent proxy of subproxies */
 	proxy_instance_t *subproxies; /* Hashlist of subproxies of this proxy */
 	int subproxy_count; /* Number of subproxies */
-=======
->>>>>>> b80d8d6c
 };
 
 /* Private data for the generator */
 struct generator_data {
-<<<<<<< HEAD
 	ckpool_t *ckp;
-	pthread_mutex_t lock; /* Lock protecting linked lists */
+	mutex_t lock; /* Lock protecting linked lists */
 	proxy_instance_t *proxies; /* Hash list of all proxies */
 	proxy_instance_t *proxy; /* Current proxy */
 	proxy_instance_t *dead_proxies; /* Disabled proxies */
-=======
-	mutex_t lock; /* Lock protecting linked lists */
-	proxy_instance_t *proxies; /* Hash list of all proxies */
-	proxy_instance_t *proxy; /* Current proxy */
->>>>>>> b80d8d6c
 	int proxy_notify_id;	// Globally increasing notify id
 	ckmsgq_t *srvchk;	// Server check message queue
 };
@@ -921,7 +905,6 @@
 }
 
 static void prepare_proxy(proxy_instance_t *proxi);
-<<<<<<< HEAD
 static proxy_instance_t *create_subproxy(gdata_t *gdata, proxy_instance_t *proxi);
 
 static void add_subproxy(proxy_instance_t *proxi, proxy_instance_t *subproxy)
@@ -992,8 +975,6 @@
 	}
 	mutex_unlock(&proxi->proxy_lock);
 }
-=======
->>>>>>> b80d8d6c
 
 static bool parse_reconnect(proxy_instance_t *proxi, json_t *val)
 {
@@ -1054,7 +1035,6 @@
 	newsi = ckzalloc(sizeof(server_instance_t));
 
 	mutex_lock(&gdata->lock);
-	HASH_DEL(gdata->proxies, proxi);
 	newsi->id = si->id; /* Inherit the old connection's id */
 	ckp->servers[newsi->id] = newsi;
 	newsi->url = url;
@@ -1070,7 +1050,6 @@
 	newproxi->cs = &newsi->cs;
 	newproxi->cs->ckp = ckp;
 	newproxi->id = newsi->id;
-<<<<<<< HEAD
 	newproxi->subproxy_count = ++proxi->subproxy_count;
 	HASH_REPLACE_INT(gdata->proxies, id, newproxi, proxi);
 	mutex_unlock(&gdata->lock);
@@ -1078,20 +1057,12 @@
 	/* Old proxy memory is basically lost here */
 	prepare_proxy(newproxi);
 	drop_subproxies(proxi);
-=======
-	HASH_ADD_INT(gdata->proxies, id, proxi);
-	HASH_ADD_INT(gdata->proxies, id, newproxi);
-	mutex_unlock(&gdata->lock);
-
-	prepare_proxy(newproxi);
->>>>>>> b80d8d6c
 out:
 	return ret;
 }
 
 static void send_diff(ckpool_t *ckp, proxy_instance_t *proxi)
 {
-<<<<<<< HEAD
 	proxy_instance_t *proxy = proxi->parent;
 	json_t *json_msg;
 	char *msg, *buf;
@@ -1103,13 +1074,6 @@
 	JSON_CPACK(json_msg, "{sisisf}",
 		   "proxy", proxy->id,
 		   "subproxy", proxi->subid,
-=======
-	json_t *json_msg;
-	char *msg, *buf;
-
-	JSON_CPACK(json_msg, "{sisf}",
-		   "proxy", proxi->id,
->>>>>>> b80d8d6c
 		   "diff", proxi->diff);
 	msg = json_dumps(json_msg, JSON_NO_UTF8);
 	json_decref(json_msg);
@@ -1119,50 +1083,25 @@
 	free(buf);
 }
 
-<<<<<<< HEAD
 static void send_notify(ckpool_t *ckp, proxy_instance_t *proxi, notify_instance_t *ni)
 {
 	proxy_instance_t *proxy = proxi->parent;
 	json_t *json_msg, *merkle_arr;
-=======
-static void send_notify(ckpool_t *ckp, proxy_instance_t *proxi)
-{
-	json_t *json_msg, *merkle_arr;
-	notify_instance_t *ni;
->>>>>>> b80d8d6c
 	char *msg, *buf;
 	int i;
 
 	merkle_arr = json_array();
 
-<<<<<<< HEAD
 	for (i = 0; i < ni->merkles; i++)
 		json_array_append_new(merkle_arr, json_string(&ni->merklehash[i][0]));
 	/* Use our own jobid instead of the server's one for easy lookup */
 	JSON_CPACK(json_msg, "{sisisisssisssssosssssssb}",
 			     "proxy", proxy->id, "subproxy", proxi->subid,
-=======
-	mutex_lock(&proxi->notify_lock);
-	ni = proxi->current_notify;
-	if (unlikely(!ni)) {
-		mutex_unlock(&proxi->notify_lock);
-		LOGNOTICE("Proxi %d not ready to send notify", proxi->id);
-		return;
-	}
-	for (i = 0; i < ni->merkles; i++)
-		json_array_append_new(merkle_arr, json_string(&ni->merklehash[i][0]));
-	/* Use our own jobid instead of the server's one for easy lookup */
-	JSON_CPACK(json_msg, "{si,si,ss,si,ss,ss,so,ss,ss,ss,sb}", "proxy", proxi->id,
->>>>>>> b80d8d6c
 			     "jobid", ni->id, "prevhash", ni->prevhash, "coinb1len", ni->coinb1len,
 			     "coinbase1", ni->coinbase1, "coinbase2", ni->coinbase2,
 			     "merklehash", merkle_arr, "bbversion", ni->bbversion,
 			     "nbit", ni->nbit, "ntime", ni->ntime,
 			     "clean", ni->clean);
-<<<<<<< HEAD
-=======
-	mutex_unlock(&proxi->notify_lock);
->>>>>>> b80d8d6c
 
 	msg = json_dumps(json_msg, JSON_NO_UTF8);
 	json_decref(json_msg);
@@ -1170,13 +1109,10 @@
 	free(msg);
 	send_proc(ckp->stratifier, buf);
 	free(buf);
-<<<<<<< HEAD
 
 	/* Send diff now as stratifier will not accept diff till it has a
 	 * valid workbase */
 	send_diff(ckp, proxi);
-=======
->>>>>>> b80d8d6c
 }
 
 static bool parse_method(ckpool_t *ckp, proxy_instance_t *proxi, const char *msg)
@@ -1226,13 +1162,7 @@
 
 	LOGDEBUG("Proxy %d:%d received method %s", proxi->id, proxi->subid, buf);
 	if (cmdmatch(buf, "mining.notify")) {
-<<<<<<< HEAD
 		ret = parse_notify(ckp, proxi, params);
-=======
-		ret = parse_notify(proxi, params);
-		if (ret)
-			send_notify(ckp, proxi);
->>>>>>> b80d8d6c
 		goto out;
 	}
 
@@ -1342,7 +1272,6 @@
 	return ret;
 }
 
-<<<<<<< HEAD
 static proxy_instance_t *proxy_by_id(gdata_t *gdata, const int id)
 {
 	proxy_instance_t *proxi;
@@ -1383,45 +1312,14 @@
 	mutex_unlock(&proxy->proxy_lock);
 
 	return subproxy;
-=======
-#if 0
-static proxy_instance_t *proxy_by_id(gdata_t *gdata, const int id)
-{
-	proxy_instance_t *proxi;
-
-	mutex_lock(&gdata->lock);
-	HASH_FIND_INT(gdata->proxies, &id, proxi);
-	mutex_unlock(&gdata->lock);
-
-	return proxi;
->>>>>>> b80d8d6c
-}
-#endif
-
-<<<<<<< HEAD
+}
+
 static void stratifier_reconnect_client(ckpool_t *ckp, int64_t id)
 {
 	char buf[256];
 
 	sprintf(buf, "reconnclient=%"PRId64, id);
 	send_proc(ckp->stratifier, buf);
-=======
-static void send_subscribe(ckpool_t *ckp, proxy_instance_t *proxi)
-{
-	json_t *json_msg;
-	char *msg, *buf;
-
-	JSON_CPACK(json_msg, "{sisssi}",
-			     "proxy", proxi->id,
-			     "enonce1", proxi->enonce1,
-			     "nonce2len", proxi->nonce2len);
-	msg = json_dumps(json_msg, JSON_NO_UTF8);
-	json_decref(json_msg);
-	ASPRINTF(&buf, "subscribe=%s", msg);
-	free(msg);
-	send_proc(ckp->stratifier, buf);
-	free(buf);
->>>>>>> b80d8d6c
 }
 
 static void submit_share(gdata_t *gdata, json_t *val)
@@ -1530,11 +1428,7 @@
 	return ret;
 }
 
-<<<<<<< HEAD
 /* For processing and sending shares. proxy refers to parent proxy here */
-=======
-/* For processing and sending shares */
->>>>>>> b80d8d6c
 static void *proxy_send(void *arg)
 {
 	proxy_instance_t *proxy = (proxy_instance_t *)arg;
@@ -1555,7 +1449,6 @@
 		tv_t now;
 		ts_t abs;
 
-<<<<<<< HEAD
 		if (unlikely(proxy->reconnect)) {
 			LOGINFO("Shutting down proxy_send thread for proxy %d to reconnect",
 				proxy->id);
@@ -1568,14 +1461,8 @@
 
 		mutex_lock(&proxy->psend_lock);
 		if (!proxy->psends)
-			pthread_cond_timedwait(&proxy->psend_cond, &proxy->psend_lock, &abs);
+			cond_timedwait(&proxy->psend_cond, &proxy->psend_lock, &abs);
 		msg = proxy->psends;
-=======
-		mutex_lock(&proxi->psend_lock);
-		if (!proxi->psends)
-			cond_wait(&proxi->psend_cond, &proxi->psend_lock);
-		msg = proxi->psends;
->>>>>>> b80d8d6c
 		if (likely(msg))
 			DL_DELETE(proxy->psends, msg);
 		mutex_unlock(&proxy->psend_lock);
@@ -1604,7 +1491,6 @@
 					"method", "mining.submit");
 			ret = send_json_msg(cs, val);
 			json_decref(val);
-<<<<<<< HEAD
 		} else if (!jobid) {
 			LOGNOTICE("Proxy %d:%s failed to find matching jobid for %sknown subproxy in proxysend",
 				  proxy->id, proxy->si->url, subproxy ? "" : "un");
@@ -1623,17 +1509,6 @@
 			}
 			if (!parent_proxy(subproxy) && !subproxy->disabled)
 				disable_subproxy(gdata, proxy, subproxy);
-=======
-		} else
-			LOGNOTICE("Proxy %d:%s failed to find matching jobid in proxysend",
-				  proxi->id, proxi->si->url);
-		json_decref(msg->json_msg);
-		free(msg);
-		if (!ret && cs->fd > 0) {
-			LOGWARNING("Proxy %d:%s failed to send msg in proxy_send, dropping to reconnect",
-				   proxi->id, proxi->si->url);
-			Close(cs->fd);
->>>>>>> b80d8d6c
 		}
 	}
 	return NULL;
@@ -1700,11 +1575,8 @@
 		}
 		goto out;
 	}
-<<<<<<< HEAD
 	if (!ckp->passthrough)
 		send_subscribe(ckp, proxi);
-=======
->>>>>>> b80d8d6c
 	if (!auth_stratum(ckp, cs, proxi)) {
 		if (!pinging) {
 			LOGWARNING("Failed initial authorise to %s:%s with %s:%s !",
@@ -1720,7 +1592,6 @@
 		Close(cs->fd);
 	} else {
 		keep_sockalive(cs->fd);
-<<<<<<< HEAD
 		event.events = EPOLLIN;
 		event.data.ptr = proxi;
 		/* Add this connsock_t to the epoll list */
@@ -1813,53 +1684,22 @@
 	}
 
 	if (proxy_alive(ckp, si, proxi, cs, false, epfd)) {
-=======
-		if (!ckp->passthrough)
-			send_subscribe(ckp, proxi);
-	}
-	return ret;
-}
-
-/* For receiving messages from an upstream pool to pass downstream. Responsible
- * for setting up the connection and testing pool is live. */
-static void *passthrough_recv(void *arg)
-{
-	proxy_instance_t *proxi = (proxy_instance_t *)arg;
-	server_instance_t *si = proxi->si;
-	connsock_t *cs = proxi->cs;
-	ckpool_t *ckp = proxi->ckp;
-
-	rename_proc("passrecv");
-
-	if (proxy_alive(ckp, si, proxi, cs, false)) {
-		proxi->alive = true;
->>>>>>> b80d8d6c
 		send_proc(ckp->generator, "reconnect");
 		LOGWARNING("Proxy %d:%s connection established",
 			   proxi->id, proxi->si->url);
 	}
-<<<<<<< HEAD
 	alive = proxi->alive;
-=======
->>>>>>> b80d8d6c
 
 	while (42) {
 		int ret;
 
-<<<<<<< HEAD
 		while (!proxy_alive(ckp, si, proxi, cs, true, epfd)) {
 			if (alive) {
 				alive = false;
-=======
-		while (!proxy_alive(ckp, si, proxi, cs, true)) {
-			if (proxi->alive) {
-				proxi->alive = false;
->>>>>>> b80d8d6c
 				send_proc(ckp->generator, "reconnect");
 			}
 			sleep(5);
 		}
-<<<<<<< HEAD
 		if (!alive)
 			send_proc(ckp->generator, "reconnect");
 
@@ -1871,21 +1711,6 @@
 			LOGWARNING("Proxy %d:%s failed to read_socket_line in proxy_recv, attempting reconnect",
 				   proxi->id, proxi->si->url);
 			alive = proxi->alive = false;
-=======
-		if (!proxi->alive) {
-			proxi->alive = true;
-			send_proc(ckp->generator, "reconnect");
-		}
-
-		do {
-			ret = read_socket_line(cs, 60);
-		} while (ret == 0);
-
-		if (ret < 1) {
-			LOGWARNING("Proxy %d:%s failed to read_socket_line in proxy_recv, attempting reconnect",
-				   proxi->id, proxi->si->url);
-			proxi->alive = false;
->>>>>>> b80d8d6c
 			send_proc(ckp->generator, "reconnect");
 			continue;
 		}
@@ -1897,12 +1722,6 @@
 	return NULL;
 }
 
-<<<<<<< HEAD
-=======
-static proxy_instance_t *best_proxy(ckpool_t *ckp, gdata_t *gdata);
-
-#if 0
->>>>>>> b80d8d6c
 static proxy_instance_t *current_proxy(gdata_t *gdata)
 {
 	proxy_instance_t *ret;
@@ -1913,7 +1732,6 @@
 
 	return ret;
 }
-<<<<<<< HEAD
 
 /* For receiving messages from the upstream proxy, also responsible for setting
  * up the connection and testing it's alive. */
@@ -2089,172 +1907,6 @@
 		send_proc(ckp->connector, "reject");
 		sleep(1);
 	}
-=======
-#endif
-
-/* For receiving messages from the upstream proxy, also responsible for setting
- * up the connection and testing it's alive. */
-static void *proxy_recv(void *arg)
-{
-	proxy_instance_t *proxi = (proxy_instance_t *)arg;
-	server_instance_t *si = proxi->si;
-	connsock_t *cs = proxi->cs;
-	ckpool_t *ckp = proxi->ckp;
-	gdata_t *gdata = ckp->data;
-
-	rename_proc("proxyrecv");
-
-	if (proxy_alive(ckp, si, proxi, cs, false)) {
-		proxi->alive = true;
-		send_proc(ckp->generator, "reconnect");
-		LOGWARNING("Proxy %d:%s connection established",
-			   proxi->id, proxi->si->url);
-	}
-
-	while (42) {
-		notify_instance_t *ni, *tmp;
-		share_msg_t *share, *tmpshare;
-		int retries = 0, ret;
-		time_t now;
-
-		while (!proxy_alive(ckp, si, proxi, cs, true)) {
-			if (proxi->alive) {
-				proxi->alive = false;
-				send_proc(ckp->generator, "reconnect");
-			}
-			sleep(5);
-			proxi->reconnect_time = time(NULL);
-		}
-		/* Wait 90 seconds before declaring this upstream pool alive
-		 * to prevent switching to unstable pools. */
-		if (!proxi->alive && (!best_proxy(ckp, gdata) ||
-		    time(NULL) - proxi->reconnect_time > 90)) {
-			LOGWARNING("Proxy %d:%s recovered", proxi->id, proxi->si->url);
-			proxi->alive = true;
-			proxi->reconnect_time = 0;
-			send_proc(ckp->generator, "reconnect");
-		}
-
-		now = time(NULL);
-
-		/* Age old notifications older than 10 mins old */
-		mutex_lock(&proxi->notify_lock);
-		HASH_ITER(hh, proxi->notify_instances, ni, tmp) {
-			if (HASH_COUNT(proxi->notify_instances) < 3)
-				break;
-			if (ni->notify_time < now - 600) {
-				HASH_DEL(proxi->notify_instances, ni);
-				clear_notify(ni);
-			}
-		}
-		mutex_unlock(&proxi->notify_lock);
-
-		/* Similary with shares older than 2 mins without response */
-		mutex_lock(&proxi->share_lock);
-		HASH_ITER(hh, proxi->shares, share, tmpshare) {
-			if (share->submit_time < now - 120) {
-				HASH_DEL(proxi->shares, share);
-			}
-		}
-		mutex_unlock(&proxi->share_lock);
-
-		/* If we don't get an update within 10 minutes the upstream pool
-		 * has likely stopped responding. */
-		do {
-			if (cs->fd == -1) {
-				ret = -1;
-				break;
-			}
-			ret = read_socket_line(cs, 5);
-		} while (ret == 0 && ++retries < 120);
-
-		if (ret < 1) {
-			if (proxi->alive) {
-				LOGWARNING("Proxy %d:%s failed to read_socket_line in proxy_recv, attempting reconnect",
-					   proxi->id, proxi->si->url);
-			}
-			continue;
-		}
-		if (parse_method(ckp, proxi, cs->buf)) {
-			if (proxi->reconnect) {
-				/* Call this proxy dead to allow us to fail
-				 * over to a backup pool until the reconnect
-				 * pool is up */
-				proxi->reconnect = false;
-				proxi->alive = false;
-				send_proc(ckp->generator, "reconnect");
-				LOGWARNING("Proxy %d:%s reconnect issue, dropping existing connection",
-					   proxi->id, proxi->si->url);
-				Close(cs->fd);
-				break;
-			}
-			continue;
-		}
-		if (parse_share(proxi, cs->buf)) {
-			continue;
-		}
-		/* If it's not a method it should be a share result */
-		LOGWARNING("Unhandled stratum message: %s", cs->buf);
-	}
-	return NULL;
-}
-
-static void prepare_proxy(proxy_instance_t *proxi)
-{
-	mutex_init(&proxi->psend_lock);
-	cond_init(&proxi->psend_cond);
-	create_pthread(&proxi->pth_psend, proxy_send, proxi);
-	create_pthread(&proxi->pth_precv, proxy_recv, proxi);
-}
-
-static void setup_proxies(ckpool_t *ckp, gdata_t *gdata)
-{
-	int i;
-
-	for (i = 0; i < ckp->proxies; i++) {
-		proxy_instance_t *proxi;
-		server_instance_t *si;
-
-		si = ckp->servers[i];
-		proxi = si->data;
-		proxi->id = i;
-		HASH_ADD_INT(gdata->proxies, id, proxi);
-		if (ckp->passthrough) {
-			create_pthread(&proxi->pth_precv, passthrough_recv, proxi);
-			proxi->passsends = create_ckmsgq(ckp, "passsend", &passthrough_send);
-		} else {
-			prepare_proxy(proxi);
-		}
-	}
-}
-
-static proxy_instance_t *best_proxy(ckpool_t *ckp, gdata_t *gdata)
-{
-	proxy_instance_t *ret = NULL, *proxi, *tmp;
-
-	while (42) {
-		if (!ping_main(ckp))
-			break;
-
-		mutex_lock(&gdata->lock);
-		HASH_ITER(hh, gdata->proxies, proxi, tmp) {
-			if (proxi->alive) {
-				if (!ret) {
-					ret = proxi;
-					continue;
-				}
-				if (proxi->id < ret->id)
-					ret = proxi;
-			}
-		}
-		gdata->proxy = ret;
-		mutex_unlock(&gdata->lock);
-
-		if (ret)
-			break;
-		sleep(1);
-	}
->>>>>>> b80d8d6c
 	send_proc(ckp->connector, ret ? "accept" : "reject");
 	return ret;
 }
@@ -2272,11 +1924,7 @@
 reconnect:
 	/* This does not necessarily mean we reconnect, but a change has
 	 * occurred and we need to reexamine the proxies. */
-<<<<<<< HEAD
 	cproxy = wait_best_proxy(ckp, gdata);
-=======
-	cproxy = best_proxy(ckp, gdata);
->>>>>>> b80d8d6c
 	if (!cproxy)
 		goto out;
 	if (proxi != cproxy) {
@@ -2288,12 +1936,6 @@
 			dealloc(buf);
 			ASPRINTF(&buf, "proxy=%d", proxi->id);
 			send_proc(ckp->stratifier, buf);
-<<<<<<< HEAD
-=======
-			/* Send a notify for the new chosen proxy or the
-			 * stratifier won't be able to switch. */
-			send_notify(ckp, proxi);
->>>>>>> b80d8d6c
 		}
 	}
 retry:
